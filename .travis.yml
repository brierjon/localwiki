--- conflicted
+++ resolved
@@ -6,13 +6,8 @@
     - sudo apt-get install python-setuptools solr-jetty
     - sudo apt-get install gdal-bin proj default-jre-headless
     - sudo apt-get install postgresql-9.1-postgis
-<<<<<<< HEAD
-    - pip install -r localwiki/etc/install_config/travis.txt --use-mirrors
-    - pip install coveralls --use-mirrors
-=======
-    - pip install -r sapling/etc/install_config/travis.txt
+    - pip install -r localwiki/etc/install_config/travis.txt
     - pip install coveralls
->>>>>>> 35c332f8
 install:
     - python setup.py install
     - install_config/setup_jetty.sh
