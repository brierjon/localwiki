from django.utils.translation import ugettext as _
from django.contrib.gis.db import models
from django.contrib.gis.geos import *

from validators import validate_geometry


def flatten_collection(geoms):
    """
    Args:
        geoms: A GeometryCollection.

    Returns:
        A GeometryCollection where overlapping polygons are merged,
        and points/lines fully contained in polygons are removed.
    """
    # Iterate through all contained geometries, collecting all
    # polygons.
    polys = []
    other_geom = []
    for geom in geoms:
        if type(geom) == Polygon:
            polys.append(geom)
        else:
            other_geom.append(geom)

    # TODO: Maybe look into collapsing only overlapping polygons.
    # If we collapse only overlapping then we preserve the polygons'
    # "independence" in the editor -- when clicked on they will
    # appear as separate polygons.  I couldn't think of a way to do
    # this that wasn't a reimplementation of the cascading union
    # algorithm and it didn't seem worth it given that folks might
    # not care about this very minor detail.
    if polys:
        # Smash all polygons using a cascaded union.
        cascaded_poly = MultiPolygon(polys, srid=geoms.srid).cascaded_union
        # Skip points and lines that are fully contained in the flattened
        # polygon.
        flat_geoms = [cascaded_poly]
        for geom in other_geom:
            if not cascaded_poly.contains(geom):
                flat_geoms.append(geom)
    else:
        flat_geoms = other_geom

    return GeometryCollection(flat_geoms, srid=geoms.srid)


class CollectionFrom(models.GeometryCollectionField):
    """
    Creates a GeometryCollection pseudo-field from the provided
    component fields. When accessed, the CollectionFrom field will
    return a GeometryCollection from the provided component fields.
    When set to a value (upon model save) the geometries contained in
    the CollectionFrom field are broken out and placed into their
    relevant component fields.

    Example::

        class MyModel(models.Model):
            points = models.MultiPointField()
            lines = models.MultiLineStringField()
            polys = models.MultiPolygonField()
            geom = CollectionFrom(points='points', lines='lines',
                polys='polys')

    Then when you access the 'geom' attribute on instances of MyModel
    you'll get a GeometryCollection with your points, lines and polys.
    When you set the 'geom' attribute to a GeometryCollection and save
    an instance of MyModel the GeometryCollection is broken into points,
    lines and polygons and placed into the provided fields.

    This field is useful when you want to deal with GeometryCollections
    but still must maintain separate geometry fields on the model. For
    instance, GeoDjango does not currently allow you to filter (with
    geometry operations) based on GeometryCollections due to issues
    with the underlying libraries. Someday this may be fixed. But
    until then, we've got this Field.

    NOTES: This field will add a column to the db, but it won't ever
           store anything there except null. There's probably a way
           around this. TODO.
    """
    def __init__(self, *args, **kwargs):
        self.points_name = kwargs.pop('points') if 'points' in kwargs else None
        self.lines_name = kwargs.pop('lines') if 'lines' in kwargs else None
        self.polys_name = kwargs.pop('polys') if 'polys' in kwargs else None

        super(CollectionFrom, self).__init__(*args, **kwargs)
        self.null = True

    def contribute_to_class(self, cls, name):
        models.signals.class_prepared.connect(self.finalize, sender=cls)

        # Control the geometrycollection-like attribute via a special
        # descriptor.
        setattr(cls, name, CollectionDescriptor(self))

        # Back up the points, lines, polys attributes and then point them
        # to descriptors that, when set, clear out the
        # geometrycollection field.
        if self.points_name:
            setattr(cls, '_explicit_%s' % self.points_name,
                    getattr(cls, self.points_name))
            setattr(cls, self.points_name,
                    ClearCollectionOnSet(self, self.points_name))
        if self.lines_name:
            setattr(cls, '_explicit_%s' % self.lines_name,
                    getattr(cls, self.lines_name))
            setattr(cls, self.lines_name,
                    ClearCollectionOnSet(self, self.lines_name))
        if self.polys_name:
            setattr(cls, '_explicit_%s' % self.polys_name,
                    getattr(cls, self.polys_name))
            setattr(cls, self.polys_name,
                    ClearCollectionOnSet(self, self.polys_name))

        super(models.GeometryField, self).contribute_to_class(cls, name)

    def finalize(self, sender, **kws):
        self._connected_to = sender
        models.signals.pre_save.connect(self.pre_model_save, sender=sender,
            weak=False)

    def pre_model_save(self, instance, raw, **kws):
        if not 'sender' in kws:
            return
        geom_collection = instance.__dict__.get(
            '_explicit_set_%s' % self.attname, None)
        if geom_collection is None:
            # They didn't set an explicit GeometryCollection.
            return
        points, lines, polys = [], [], []
        points_geom, lines_geom, polys_geom = None, None, None
        for geom in geom_collection:
            if type(geom) is Point:
                points.append(geom)
            if type(geom) is MultiPoint:
                points += [g for g in geom]
            if type(geom) is LineString or type(geom) is LinearRing:
                lines.append(geom)
            if type(geom) is MultiLineString:
                lines += [g for g in geom]
            if type(geom) is Polygon:
                polys.append(geom)
            if type(geom) is MultiPolygon:
                polys += [g for g in geom]

        if points:
            points_geom = MultiPoint(points, srid=points[0].srid)
        if lines:
            lines_geom = MultiLineString(lines, srid=lines[0].srid)
        if polys:
            polys_geom = MultiPolygon(polys, srid=polys[0].srid)

        setattr(instance, self.points_name, points_geom)
        setattr(instance, self.lines_name, lines_geom)
        setattr(instance, self.polys_name, polys_geom)

        # Set ourself to None to avoid saving any data in our column.
        setattr(instance, self.name, None)
        instance.__dict__[self.name] = None


class CollectionDescriptor(object):
    def __init__(self, field):
        self._field = field

    def __get__(self, instance=None, owner=None):
        if instance is None:
            raise AttributeError(
                _("The '%(fieldname)s' attribute can only be accessed from %(ownername)s instances.")
                % {'fieldname':self._field.name, 'ownername':owner.__name__})

        set_field_value = instance.__dict__.get(
            '_explicit_set_%s' % self._field.attname, None)
        if set_field_value:
            # Return the value they set for the field rather than our
            # constructed GeometryCollection.
            return set_field_value

        enum_points, enum_lines, enum_polys = [], [], []
        points = getattr(instance, self._field.points_name)
        if points:
            enum_points = [p for p in points]
        lines = getattr(instance, self._field.lines_name)
        if lines:
            enum_lines = [l for l in lines]
        polys = getattr(instance, self._field.polys_name)
        if polys:
            enum_polys = [p for p in polys]

        geoms = enum_points + enum_lines + enum_polys

        collection = GeometryCollection(geoms, srid=self._field.srid)
        collection._from_get_on_owner = owner
        return collection

    def __set__(self, obj, value):
        # The OGC Geometry type of the field.
        gtype = self._field.geom_type

        # The geometry type must match that of the field -- unless the
        # general GeometryField is used.
        if (isinstance(value, GeometryCollection) and
            (str(value.geom_type).upper() == gtype or gtype == 'GEOMETRY')):
            # Assigning the SRID to the geometry.
            if value.srid is None:
                value.srid = self._field.srid
        elif value is None:
            pass
        elif isinstance(value, (basestring, buffer)):
            # Set with WKT, HEX, or WKB
            value = GEOSGeometry(value, srid=self._field.srid)
        else:
            raise TypeError(
<<<<<<< HEAD
                'cannot set %(cname)s CollectionFrom with value of type: %(vtype)s' %
                {'cname':obj.__class__.__name__, vtype: type(value)})
=======
                _('cannot set %(cname)s CollectionFrom with value of type: %(vtype)s') %
                {'cname':obj.__class__.__name__, 'vtype': type(value)})
>>>>>>> 8ba332fc

        obj.__dict__['_explicit_set_%s' % self._field.attname] = value
        return value


class ClearCollectionOnSet(object):
    """
    A simple descriptor that, when set, clears out the stored
    geometry collection.  If we don't clear out the stored geometry
    collection when, say, the 'points' are set then we will end up
    with a stale geometry collection.
    """
    def __init__(self, field, attrname):
        self._field = field
        self._attrname = attrname

    def __get__(self, obj=None, owner=None):
        return getattr(obj, '_explicit_%s' % self._attrname)

    def __set__(self, obj, value):
        # If the GeometryCollection was explicitly set then let's clear it out,
        # as we've now set one of the component fields directly.
        if ('_explicit_set_%s' % self._field.attname) in obj.__dict__:
            del obj.__dict__['_explicit_set_%s' % self._field.attname]
        return setattr(obj, '_explicit_%s' % self._attrname, value)


class FlatCollectionFrom(CollectionFrom):
    """
    A CollectionFrom field that "flattens" overlapping polygons
    together.  Additionally, we validate that the geometry provided to
    the field is valid.

    Raises:
        ValidationError: If the provided geometry is not valid.
    """
    def __init__(self, *args, **kws):
        # Ensure the geometry provided is valid.
        validators = kws.get('validators', [])
        if not validate_geometry in validators:
            validators.append(validate_geometry)
        kws['validators'] = validators
        return super(FlatCollectionFrom, self).__init__(*args, **kws)

    def pre_model_save(self, instance, raw, **kws):
        geom = getattr(instance, self.attname)
        setattr(instance, self.attname, flatten_collection(geom))

        super(FlatCollectionFrom, self).pre_model_save(instance, raw, **kws)

try:
    from south.modelsinspector import add_introspection_rules
    add_introspection_rules([], ["^maps\.fields"])
except ImportError:
    pass<|MERGE_RESOLUTION|>--- conflicted
+++ resolved
@@ -214,13 +214,8 @@
             value = GEOSGeometry(value, srid=self._field.srid)
         else:
             raise TypeError(
-<<<<<<< HEAD
-                'cannot set %(cname)s CollectionFrom with value of type: %(vtype)s' %
-                {'cname':obj.__class__.__name__, vtype: type(value)})
-=======
                 _('cannot set %(cname)s CollectionFrom with value of type: %(vtype)s') %
                 {'cname':obj.__class__.__name__, 'vtype': type(value)})
->>>>>>> 8ba332fc
 
         obj.__dict__['_explicit_set_%s' % self._field.attname] = value
         return value
