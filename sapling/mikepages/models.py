from django.db import models
<<<<<<< HEAD
from ckeditor.models import HTML5FragmentField

import modeldiff
=======
import diff
>>>>>>> 53342ec8

class Page(models.Model):
    name = models.CharField(max_length=100)
    content = HTML5FragmentField()
    date = models.DateTimeField(auto_now=True)
    img = models.ImageField(upload_to='mikepages_uploads', null=True, blank=True)


class PageDiff(diff.BaseModelDiff):
    fields = ( 'name', 
              ('content', diff.diffutils.HtmlFieldDiff),
              'date',
              'img'
             )
   
diff.register(Page, PageDiff)<|MERGE_RESOLUTION|>--- conflicted
+++ resolved
@@ -1,11 +1,7 @@
 from django.db import models
-<<<<<<< HEAD
 from ckeditor.models import HTML5FragmentField
 
-import modeldiff
-=======
 import diff
->>>>>>> 53342ec8
 
 class Page(models.Model):
     name = models.CharField(max_length=100)
