--- conflicted
+++ resolved
@@ -18,16 +18,12 @@
   {% endblock %}
 
   {% block media %}
-<<<<<<< HEAD
-  <script type="text/javascript" src="{{ STATIC_URL }}js/jquery/jquery-1.7.min.js"></script>
-  <script type="text/javascript" src="{% static "theme/js/base.js" %}"></script>
-  <link rel="stylesheet" href="{% static "theme/css/reset.css" %}">
-  <link rel="stylesheet" href="{% static "theme/css/site.css" %}">
-=======
     <!-- Replace favicon.ico & apple-touch-icon.png in the root of your domain and delete these references -->
     <link rel="shortcut icon" href="/favicon.ico" />
     <link rel="apple-touch-icon" href="/apple-touch-icon.png" />
     
+    <script type="text/javascript" src="{{ STATIC_URL }}js/jquery/jquery-1.7.min.js"></script>
+    <script type="text/javascript" src="{% static "theme/js/base.js" %}"></script>
     <link rel="stylesheet" href="{% static "theme/css/font_face.css" %}">
     <link rel="stylesheet" href="{% static "theme/css/reset.css" %}">
     <link rel="stylesheet" href="{% static "theme/css/site.css" %}">
@@ -45,10 +41,8 @@
       ga.src = ('https:' == document.location.protocol ? 'https://ssl' : 'http://www') + '.google-analytics.com/ga.js';
       var s = document.getElementsByTagName('script')[0]; s.parentNode.insertBefore(ga, s);
     })();
-    <link rel="apple-touch-icon" href="/apple-touch-icon.png" />
   </script>
   {% endif %}
->>>>>>> c1639be1
   {% endblock %}
 
   {% block head_extra %}{% endblock %}
