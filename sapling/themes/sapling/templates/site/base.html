--- conflicted
+++ resolved
@@ -15,11 +15,6 @@
   {% endblock %}
 
   {% block media %}
-<<<<<<< HEAD
-  <link rel="stylesheet" href="{% static "theme/css/reset.css" %}">
-  <link rel="stylesheet" href="{% static "theme/css/site.css" %}">
-  <script type="text/javascript" src="{% static "js/srcset.min.js" %}"></script>
-=======
     <!-- Replace favicon.ico & apple-touch-icon.png in the root of your domain and delete these references -->
     <link rel="shortcut icon" href="/favicon.ico" />
     <link rel="apple-touch-icon" href="/apple-touch-icon.png" />
@@ -27,6 +22,7 @@
     <link rel="stylesheet" href="{% static "theme/css/font_face.css" %}">
     <link rel="stylesheet" href="{% static "theme/css/reset.css" %}">
     <link rel="stylesheet" href="{% static "theme/css/site.css" %}">
+    <script type="text/javascript" src="{% static "js/srcset.min.js" %}"></script>
     {% include "site/extra_media.html" %}
   {% endblock %}
 
@@ -44,7 +40,6 @@
     <link rel="apple-touch-icon" href="/apple-touch-icon.png" />
   </script>
   {% endif %}
->>>>>>> db6bf68d
   {% endblock %}
 
   {% block head_extra %}{% endblock %}
