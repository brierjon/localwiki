--- conflicted
+++ resolved
@@ -15,15 +15,10 @@
 class CreatePageSearchView(SearchView):
     def get_map(self):
         (paginator, page) = self.build_page()
-<<<<<<< HEAD
-        result_pks = [p.pk for p in page.object_list]
-        maps = MapData.objects.filter(page__pk__in=result_pks)
-=======
         result_pks = [p.pk for p in page.object_list if p]
         maps = MapData.objects.filter(page__pk__in=result_pks)
         if not maps:
             return None
->>>>>>> aed74d7c
         widget_options = copy.deepcopy(getattr(settings,
             'OLWIDGET_DEFAULT_OPTIONS', {}))
         map_opts = widget_options.get('map_options', {})
