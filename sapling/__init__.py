<<<<<<< HEAD
VERSION = (0, 3, 1)
=======
VERSION = (0, 3, 3)
>>>>>>> 7898d6c6


def get_version():
    return '%s.%s.%s' % VERSION<|MERGE_RESOLUTION|>--- conflicted
+++ resolved
@@ -1,8 +1,4 @@
-<<<<<<< HEAD
-VERSION = (0, 3, 1)
-=======
-VERSION = (0, 3, 3)
->>>>>>> 7898d6c6
+VERSION = (0, 3, 5)
 
 
 def get_version():
