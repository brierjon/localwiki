SaplingMap = {

    is_dirty: false,

    init_openlayers: function() {
        OpenLayers.Control.LayerSwitcher.prototype.roundedCorner = false;
        OpenLayers.IMAGE_RELOAD_ATTEMPTS = 5;
        var base_initOptions = olwidget.Map.prototype.initOptions;
        /* Resize map to fit content area */
        olwidget.Map.prototype.initOptions = function(options) {
            var opts = base_initOptions.call(this, options) 
            var border_height = 0;
            var map_height = $(window).height() - $('#header').outerHeight() - $('#main_header').outerHeight() - $('#content_header').outerHeight() - $('#content_footer').outerHeight() - ($('#content_wrapper').outerHeight() - $('#content').outerHeight() - border_height);
            opts['mapDivStyle']['height'] = map_height + 'px';
            opts['mapDivStyle']['width'] = '100%';
            // Remove the dummy CSS border we put in to get the map
            // height immediately.
            $('#content_wrapper').css('border', 'none');
            return opts;
        }
        /* Set the render default to Canvas rather than SVG */
        OpenLayers.Layer.Vector.prototype.renderers = ['Canvas', 'SVG', 'VML'];

        SaplingMap._setup_clustering_strategy();

        olwidget.EditableLayerSwitcher.prototype.roundedCorner = false;
        var base_onClick = olwidget.EditingToolbar.prototype.onClick;
        olwidget.EditingToolbar.prototype.onClick = function (ctrl, evt) {
            if (ctrl.active) {
                // If the control is already active and it's clicked on
                // then we want to deactivate it.
                base_onClick.call(this, ctrl, evt);
                ctrl.deactivate();
                var layer = SaplingMap._get_editing_layer(map);
                SaplingMap._set_modify_control(layer);
            }
            else {
                base_onClick.call(this, ctrl, evt);
            }
        };
        /* We don't want a permalinked URL until they move the map */
        OpenLayers.Control.Permalink.prototype.draw = function () {
            OpenLayers.Control.prototype.draw.apply(this, arguments);
            this.map.events.on({
                'moveend': this.updateLink,
                'changelayer': this.updateLink,
                'changebaselayer': this.updateLink,
                scope: this
            });
            return this.div;
        };
    },

    setup_map: function(map) {
        if (window.addEventListener) {
            window.addEventListener('beforeunload', this.beforeUnload, false);
        }
        else {
            window.attachEvent('onbeforeunload', this.beforeUnload);
        } 
        $('#content form').submit(function() { SaplingMap.is_dirty = false; });
        $('#editor_actions .cancel').click(function() { SaplingMap.is_dirty = false; });

        if(map.opts.dynamic) {
            this.setup_dynamic_map(map);
        }
        this._open_editing(map);

        if(map.opts.permalink) {
            map.addControl(new OpenLayers.Control.Permalink({anchor: true}));
        }

        this.setup_link_hover_activation(map);
    },

    setup_link_hover_activation: function(map) {
        var layer = map.vectorLayers[0];
        var url_to_features = {};
        $.each(layer.features, function(index, feature) {
            // Find URL in html.
            var quoted = /"(.*?)"/;
            var url = quoted.exec(feature.attributes.html)[1];
            url_to_features[url] = feature;
        })

        $('#content a').each(function() {
            var feature = url_to_features[$(this).attr('href')];
            $(this).bind('mouseover', function (){
                SaplingMap._highlightResult(this, feature, map);
            });
        });
    },

    _set_selected_style: function(map, feature) {
        var viewedArea = map.getExtent().toGeometry().getArea();
        var area_ratio = Math.min(1, feature.geometry.getArea()/viewedArea);
        var fillAlpha =  0.2 - 0.2 * area_ratio;
        // Always have some stroke for selected features.
        var strokeAlpha = Math.max(0.2, 1 - 1 * area_ratio);
        var strokeWidth = Math.max(2, 15 * area_ratio);
        var zoomedStyle = $.extend({}, 
            layer.styleMap.styles['select'].defaultStyle,
            { fillOpacity: fillAlpha,
              // TODO: Not sure why we need to specify strokeWidth
              // here.
              strokeWidth: strokeWidth, strokeOpacity: strokeAlpha,
              label: null });
        if(feature.geometry.CLASS_NAME != "OpenLayers.Geometry.Point")
          {
              feature.style = zoomedStyle;
              layer.drawFeature(feature);
          }
    },

    _setup_dynamic_events: function(map, layer) {
        loadObjects = this._loadObjects
        displayRelated = this._displayRelated;

        // make popups persistent when zooming
        map.events.remove('zoomend');
        layer.events.register("moveend", null, function(evt) {
          if(evt.zoomChanged
             || !layer.dataExtent
             || !layer.dataExtent.containsBounds(map.getExtent())) {
             loadObjects(map, layer, function(){ displayRelated(map); });
          }
          else {
              displayRelated(map);
          }
        });
        layer.events.register("featureselected", null, function(evt) {
          var selectedFeature = layer.selectedFeatures && layer.selectedFeatures[0];
          // Hack to maintain selected feature state throughout events.
          // Not sure why this is required.
          layer._selectedFeature = selectedFeature;
          var feature = evt.feature;
          var featureBounds = feature.geometry.bounds;
          $('#results_pane').css('display', 'block');
          $('.mapwidget').css('float', 'left');
          size_map();
          map.updateSize();

          if(feature.geometry.CLASS_NAME != "OpenLayers.Geometry.Point")
          {
              map.zoomToExtent(featureBounds);
          }
          if (selectedFeature.cluster)
            var feature_label = selectedFeature.cluster[0].attributes.html;
          else
            var feature_label = selectedFeature.attributes.html;
          $('#header_title_detail').empty().append(gettext(' for ') + feature_label);

          SaplingMap._set_selected_style(map, feature);
          displayRelated(map);
        });
        layer.events.register("featureunselected", null, function(evt) {
          // Hack to maintain selected feature state throughout events.
          // Not sure why this is required.
          layer._selectedFeature = null;
          SaplingMap._set_feature_alpha(evt.feature, layer, map);
          layer.drawFeature(evt.feature);
          $('#header_title_detail').empty();
        })
    },

    setup_dynamic_map: function(map, layer) {
        if (!layer) {
            var layer = map.vectorLayers[0];
        }
        
        layer.dataExtent = map.getExtent();
        var set_feature_alpha = SaplingMap._set_feature_alpha;
        var is_feature_invisible = SaplingMap._is_feature_invisible;
        var invisible_features = [];
        $.each(layer.features, function(index, feature) {
           set_feature_alpha(feature, layer, map);
           if (is_feature_invisible(feature, layer, map))
               invisible_features.push(feature);
        });
        layer.redraw();
        if (invisible_features)
            layer.removeFeatures(invisible_features);

        this._setup_dynamic_events(map, layer);
    },

    beforeUnload: function(e) {
        if(SaplingMap.is_dirty) {
            return e.returnValue = gettext("You've made changes but haven't saved.  Are you sure you want to leave this page?");
        }
    },

<<<<<<< HEAD
    _set_feature_alpha: function(feature, layer, map) {
        if (!feature)
            return;
        var viewedRegion = map.getExtent().toGeometry();
        if(feature.geometry.CLASS_NAME == "OpenLayers.Geometry.Polygon")
        {
            var area_ratio = Math.min(1, feature.geometry.getArea()/viewedRegion.getArea());
            var fillAlpha =  0.5 - 0.5 * area_ratio;
            var strokeAlpha = 1 - 1 * area_ratio;
            var strokeWidth = Math.max(2, 15 * area_ratio);

            var polyStyle = $.extend({},
                layer.styleMap.styles['default'].defaultStyle,
                // TODO: Not sure why we have to explicitly set
                // strokeWidth and label here. It's like we need to somehow pass
                // the variables' context in but I couldn't figure out
                // how.
                { fillOpacity: fillAlpha, strokeOpacity: strokeAlpha, strokeWidth: strokeWidth, label: null });
            feature.style = polyStyle;
        }
        else if(feature.geometry.CLASS_NAME == "OpenLayers.Geometry.LineString")
        {
            var length_ratio = Math.min(1, feature.geometry.getLength()/viewedRegion.getLength());
            var strokeAlpha = 0.5; //1 - 1 * length_ratio;
            var strokeWidth = 2; //Math.max(2, 15 * length_ratio);

            var lineStyle = $.extend({},
                layer.styleMap.styles['default'].defaultStyle,
                // TODO: Not sure why we have to explicitly set
                // strokeWidth and label here. It's like we need to somehow pass
                // the variables' context in but I couldn't figure out
                // how.
                { strokeOpacity: strokeAlpha, strokeWidth: strokeWidth, label: null });
            feature.style = lineStyle;
        }
    },

    _is_feature_invisible: function(feature, layer, map) {
        var viewedRegion = map.getExtent().toGeometry();
        if (!feature)
            return
        if(feature.geometry.CLASS_NAME == "OpenLayers.Geometry.Polygon") {
            if ((feature.geometry.getArea()/viewedRegion.getArea()) >= 1) {
                return true;
            }
        }
    },

    _displayRelated: function(map) {
        var layer = map.vectorLayers[0];
        var highlightResult = function (result, feature) {
=======
    _highlightResult: function (result, feature, map) {
>>>>>>> 2f82dcc9
            var lonlat = feature.geometry.getBounds().getCenterLonLat();
            var popup = new olwidget.Popup(null,
                lonlat, null, feature.attributes.html, null, false,
                null,
                map.opts.popupDirection,
                map.opts.popupPaginationSeparator);
            popup.panMapIfOutOfView = false;
            var existingPopup = map.popups.length && map.popups[0];
            if(existingPopup)
                map.removePopup(existingPopup);
            map.addPopup(popup);
            feature.style = $.extend({}, layer.styleMap.styles['select'].defaultStyle, {label: null});
            layer.drawFeature(feature);
            $(result).bind('mouseout', function(){
                $(this).unbind('mouseout');
                map.removePopup(popup);
                feature.style = feature.defaultStyle;
                // Points are clustered, so we erase the feature to
                // prevent the non-clustered point from being drawn.
                if (feature.geometry.CLASS_NAME == "OpenLayers.Geometry.Point") {
                    layer.eraseFeatures(feature);
                }
                else {
                    layer.drawFeature(feature);
                    // Keep the selected feature on top of other
                    // features after they've been drawn.
                    if (layer._selectedFeature) {
                        layer.eraseFeatures([layer._selectedFeature]);
                        SaplingMap._set_selected_style(map, layer._selectedFeature);
                    }
                }
                if(existingPopup)
                    map.addPopup(existingPopup);
            });
<<<<<<< HEAD
        };
        
        var selectedFeature = layer._selectedFeature;
=======
    },

    _displayRelated: function(map) {
        var layer = map.vectorLayers[0];
        
        var setAlpha = function(feature, viewedArea) {
            if(feature.geometry.CLASS_NAME == "OpenLayers.Geometry.Polygon")
            {
                var alpha =  0.5 - 0.5 * Math.min(1, feature.geometry.getArea()/viewedArea);
                var polyStyle = $.extend({}, 
                          feature.layer.styleMap.styles['default'].defaultStyle,
                          { fillOpacity: alpha });
                feature.style = polyStyle;
                feature.defaultStyle = polyStyle;
                feature.layer.drawFeature(feature);
            }
        };
        var selectedFeature = layer.selectedFeatures && layer.selectedFeatures[0];
>>>>>>> 2f82dcc9
        var header = gettext('Things on this map:');
        var results = $('<ol>');
        var set_feature_alpha = SaplingMap._set_feature_alpha;
        var is_feature_invisible = SaplingMap._is_feature_invisible;
        var invisible_features = [];
        $.each(layer.features, function(index, feature) {
           if(feature == selectedFeature)
                return;
           if (is_feature_invisible(feature, layer, map)) {
               invisible_features.push(feature);
           }
           var listResult = false;
           if(selectedFeature)
           {
               if(selectedFeature.geometry.CLASS_NAME == "OpenLayers.Geometry.Polygon")
               {
                   header = gettext('Things inside ') + selectedFeature.attributes.html + ':';
                   $.each(feature.geometry.getVertices(), function(ind, vertex){
                       if(selectedFeature.geometry.containsPoint(vertex))
                       {
                           listResult = true;
                           return false;
                       }
                   });
               } else {
                   var threshold = 500; // TODO: what units is this?
                   if (selectedFeature.cluster)
                       var feature_label = selectedFeature.cluster[0].attributes.html;
                   else
                       var feature_label = selectedFeature.attributes.html;
                   header = gettext('Things near ') + feature_label + ':';
                   listResult = selectedFeature.geometry.distanceTo(feature.geometry) < threshold;
               }
           }
           if(listResult || !selectedFeature)
           {
<<<<<<< HEAD
               var feature_items = [feature];
               if (feature.cluster) {
                 feature_items = feature.cluster;
               }
               $.each(feature_items, function(index, feature) {
                  var result = $('<li class="map_result">')
                               .html(feature.attributes.html)
                               .bind('mouseover', function (){
                                   highlightResult(this, feature);
                               })
                               .bind('click', function (evt){
                                   // hack to prevent olwidget from placing popup incorrectly
                                   var mapSize = map.getSize();
                                   var center = { x: mapSize.w / 2, y: mapSize.h / 2};
                                   map.selectControl.handlers.feature.evt.xy = center;
                                   map.selectControl.unselectAll();
                                   map.selectControl.select(feature);
                               });
                  results.append(result);
               });
=======
               var result = $('<li class="map_result">')
                            .html(feature.attributes.html)
                            .bind('mouseover', function (){
                                SaplingMap._highlightResult(this, feature, map);
                            })
                            .bind('click', function (evt){
                                // hack to prevent olwidget from placing popup incorrectly
                                var mapSize = map.getSize();
                                var center = { x: mapSize.w / 2, y: mapSize.h / 2};
                                map.selectControl.handlers.feature.evt.xy = center;
                                map.selectControl.unselectAll();
                                map.selectControl.select(feature);
                            });
               results.append(result);
>>>>>>> 2f82dcc9
           }
        });
        if (invisible_features)
            layer.removeFeatures(invisible_features);
        $('#results_pane').empty().append($('<h3/>').html(header)).append(results);
    },

    _format_bbox_data: function(data) {
        for (var i=0; i<data.length; i++) {
            var item = data[i];
            var slug = encodeURIComponent(item[1].replace(' ', '_'));
            var page_url = '/' + slug;
            data[i][1] = '<a href="' + page_url + '">' + item[1] + '</a>';
        }
        return data;
    },

    _loadObjects: function(map, layer, callback) {
        var selectedFeature = layer._selectedFeature;
        var extent = map.getExtent().scale(1.5);
        var bbox = extent.clone().transform(layer.projection,
                       new OpenLayers.Projection('EPSG:4326')).toBBOX();
        var zoom = map.getZoom();
        var set_feature_alpha = SaplingMap._set_feature_alpha;
        var myDataToken = Math.random();
        layer.dataToken = myDataToken;

        $.get('_objects/', { 'bbox': bbox, 'zoom': zoom }, function(data){
            if(layer.dataToken != myDataToken)
            {
                return;
            }
            layer.dataExtent = extent;

            // Turn off clustering before fiddling with the layer.
            layer.strategies[0].deactivate();

            var temp = new olwidget.InfoLayer(SaplingMap._format_bbox_data(data));
            temp.visibility = false;
            map.addLayer(temp);
            layer.removeAllFeatures();

            $.each(temp.features, function(index, feature) {
                if(selectedFeature && selectedFeature.geometry.toString() == feature.geometry.toString()) {
                    temp.features[index] = selectedFeature;
                    SaplingMap._set_selected_style(map, selectedFeature);
                }
                else {
                    set_feature_alpha(feature, temp, map);
                }
            });

            layer.addFeatures(temp.features);
            if (selectedFeature)
                layer.selectedFeatures = [selectedFeature];
            map.removeLayer(temp);

            // Turn clustering back on.
            layer.strategies[0].activate();

            if(callback){
                callback();
            }
        })
    },

    _register_edit_events: function(map, layer) {
        // Switch to "modify" mode after adding a feature.
        var self = this;
        layer.events.register("featureadded", null, function () {
            self.is_dirty = true;
            self._set_modify_control(layer);
        });

        layer.events.register("featuremodified", null, function () {
            self.is_dirty = true;
        });

        // Key commands for undo/redo.
        var undo_button = this._get_undo_button(layer.controls);
        var redo_button = this._get_redo_button(layer.controls);
        var KeyboardDefaults = OpenLayers.Class(OpenLayers.Control.KeyboardDefaults, {
            defaultKeyPress: function(evt) {
                if (evt.ctrlKey) {
                    switch(evt.keyCode) {
                        case 90:
                            // Shift-Control-Z is redo
                            if (evt.shiftKey) {
                                redo_button.trigger();
                            }
                            // Control-Z
                            else {
                                undo_button.trigger();
                            }
                            break;
                        case 89: // Control-Y is also redo
                            redo_button.trigger();
                            break;
                    }
                }
                return OpenLayers.Control.KeyboardDefaults.prototype.defaultKeyPress.call(this, evt);
            },
        });
        map.addControl(new KeyboardDefaults());
    },

    _get_undo_button: function(controls) {
        for (var i = 0; i < controls.length; i++) {
            if (controls[i].title == 'Undo') {
                return controls[i];
            }
        }
    },

    _get_redo_button: function(controls) {
        for (var i = 0; i < controls.length; i++) {
            if (controls[i].title == 'Redo') {
                return controls[i];
            }
        }
    },

    _set_modify_control: function(layer) {
        for (var i = 0; i < layer.controls.length; i++) {
            if (layer.controls[i].CLASS_NAME == 'OpenLayers.Control.ModifyFeature') {
                modify_control = layer.controls[i];
                modify_control.activate();
            }
            else if (layer.controls[i].active) {
                // Deactivate the non-modify control
                layer.controls[i].deactivate();
            }
        }
    },

    _get_editing_layer: function(map) {
        for (var i = 0; i < map.controls.length; i++) {
            if (map.controls[i] && map.controls[i].CLASS_NAME == 
                "olwidget.EditableLayerSwitcher") { 
                return map.vectorLayers[0];
            }
        }
    },

    _open_editing: function(map) {
        for (var i = 0; i < map.controls.length; i++) { 
            if (map.controls[i] && map.controls[i].CLASS_NAME == 
        "olwidget.EditableLayerSwitcher") { 
                layer = map.vectorLayers[0];
                if (layer.controls) {
                    /* Temporary until issue #286 is fixed */
                    if ( $.browser.msie && (parseInt($.browser.version, 10) >= 8) ) {
                        alert("At the moment, map editing doesn't work in IE 8 & 9. Please use Firefox or Chrome instead to edit maps.");
                    }
                    this._remove_unneeded_controls(layer);
                    map.controls[i].setEditing(layer);

                    this._set_modify_control(layer);
                    this._register_edit_events(map, layer);
                }
                break; 
            } 
        }
    },

    _remove_unneeded_controls: function(layer) {
        for (var i = 0; i < layer.controls.length; i++) { 
            if (layer.controls[i] && layer.controls[i].CLASS_NAME == 
        "OpenLayers.Control.Navigation") { 
                layer.controls.splice(i, 1);
                break; 
            } 
        }
    },

    // Our custom OpenLayers clustering logic. This is the usual Cluster strategy except we ignore
    // polygons and lines.  TODO: move this to a separate file.
    _setup_clustering_strategy: function() {

        var base_shouldCluster = OpenLayers.Strategy.Cluster.prototype.shouldCluster;
        OpenLayers.Strategy.Cluster.prototype.shouldCluster = function(cluster, feature) {
            if (feature.geometry.CLASS_NAME == "OpenLayers.Geometry.Point") {
                return base_shouldCluster.call(this, cluster, feature);
            }
            return false;
        };
        
        OpenLayers.Strategy.Cluster.prototype.cluster = function(event) {
        
            if((!event || event.zoomChanged) && this.features) {
                var resolution = this.layer.map.getResolution();
                if(resolution != this.resolution || !this.clustersExist()) {
                    this.resolution = resolution;
                    var clusters = [];
                    var feature, clustered, cluster;
                    for(var i=0; i<this.features.length; ++i) {
                        feature = this.features[i];
                        if(feature.geometry) {
                            clustered = false;
                            for(var j=clusters.length-1; j>=0; --j) {
                                cluster = clusters[j];
                                if(this.shouldCluster(cluster, feature)) {
                                    this.addToCluster(cluster, feature);
                                    clustered = true;
                                    break;
                                }
                            }
                            if(!clustered) {
                                if(this.features[i].geometry.CLASS_NAME == "OpenLayers.Geometry.Point") {
                                   clusters.push(this.createCluster(this.features[i]));
                                }
                                else {
                                   var cluster = this.features[i];
                                   cluster.cluster = [this.features[i]];
                                   clusters.push(cluster);
                                }
                            }
                        }
                    }
                    this.layer.removeAllFeatures();
                    if(clusters.length > 0) {
                        if(this.threshold > 1) {
                            var clone = clusters.slice();
                            clusters = [];
                            var candidate;
                            for(var i=0, len=clone.length; i<len; ++i) {
                                candidate = clone[i];
                                if(candidate.attributes.count < this.threshold) {
                                    Array.prototype.push.apply(clusters, candidate.cluster);
                                } else {
                                    clusters.push(candidate);
                                }
                            }
                        }
                        this.clustering = true;
                        // A legitimate feature addition could occur during this
                        // addFeatures call.  For clustering to behave well, features
                        // should be removed from a layer before requesting a new batch.
                        this.layer.addFeatures(clusters);
                        this.clustering = false;
                    }
                    this.clusters = clusters;
                }
            }
        }
    },
};<|MERGE_RESOLUTION|>--- conflicted
+++ resolved
@@ -190,7 +190,6 @@
         }
     },
 
-<<<<<<< HEAD
     _set_feature_alpha: function(feature, layer, map) {
         if (!feature)
             return;
@@ -239,12 +238,7 @@
         }
     },
 
-    _displayRelated: function(map) {
-        var layer = map.vectorLayers[0];
-        var highlightResult = function (result, feature) {
-=======
     _highlightResult: function (result, feature, map) {
->>>>>>> 2f82dcc9
             var lonlat = feature.geometry.getBounds().getCenterLonLat();
             var popup = new olwidget.Popup(null,
                 lonlat, null, feature.attributes.html, null, false,
@@ -279,11 +273,6 @@
                 if(existingPopup)
                     map.addPopup(existingPopup);
             });
-<<<<<<< HEAD
-        };
-        
-        var selectedFeature = layer._selectedFeature;
-=======
     },
 
     _displayRelated: function(map) {
@@ -302,7 +291,6 @@
             }
         };
         var selectedFeature = layer.selectedFeatures && layer.selectedFeatures[0];
->>>>>>> 2f82dcc9
         var header = gettext('Things on this map:');
         var results = $('<ol>');
         var set_feature_alpha = SaplingMap._set_feature_alpha;
@@ -339,7 +327,6 @@
            }
            if(listResult || !selectedFeature)
            {
-<<<<<<< HEAD
                var feature_items = [feature];
                if (feature.cluster) {
                  feature_items = feature.cluster;
@@ -348,7 +335,7 @@
                   var result = $('<li class="map_result">')
                                .html(feature.attributes.html)
                                .bind('mouseover', function (){
-                                   highlightResult(this, feature);
+                                   SaplingMap._highlightResult(this, feature, map);
                                })
                                .bind('click', function (evt){
                                    // hack to prevent olwidget from placing popup incorrectly
@@ -360,22 +347,6 @@
                                });
                   results.append(result);
                });
-=======
-               var result = $('<li class="map_result">')
-                            .html(feature.attributes.html)
-                            .bind('mouseover', function (){
-                                SaplingMap._highlightResult(this, feature, map);
-                            })
-                            .bind('click', function (evt){
-                                // hack to prevent olwidget from placing popup incorrectly
-                                var mapSize = map.getSize();
-                                var center = { x: mapSize.w / 2, y: mapSize.h / 2};
-                                map.selectControl.handlers.feature.evt.xy = center;
-                                map.selectControl.unselectAll();
-                                map.selectControl.select(feature);
-                            });
-               results.append(result);
->>>>>>> 2f82dcc9
            }
         });
         if (invisible_features)
