--- conflicted
+++ resolved
@@ -6,11 +6,7 @@
 
 urlpatterns = patterns('',
     url(r'^$', MapGlobalView.as_view(), name='global'),
-<<<<<<< HEAD
-=======
-    url(r'^_objects/$', MapObjectsForBounds.as_view(), name='objects'),
     url(r'^tags/(?P<tag>.+)', MapForTag.as_view(), name='tagged'),
->>>>>>> 7ef091e0
     url(r'^(?P<slug>.+)/_edit$', MapUpdateView.as_view(),  name='edit'),
     url(r'^(?P<slug>.+)/_delete$', MapDeleteView.as_view(), name='delete'),
     url(r'^(?P<slug>.+)/_revert/(?P<version>[0-9]+)$',
