--- conflicted
+++ resolved
@@ -26,10 +26,6 @@
         self.length = self.geom.length
         super(MapData, self).save(*args, **kwargs)
 
-<<<<<<< HEAD
-
-versioning.register(MapData)
-=======
     def exists(self):
         """
         Returns:
@@ -38,4 +34,5 @@
         if MapData.objects.filter(page=self.page):
             return True
         return False
->>>>>>> 4005d83d
+
+versioning.register(MapData)