from dateutil.parser import parse as dateparser

from django.views.generic import DetailView, ListView
from django.views.generic.simple import direct_to_template
from django.shortcuts import get_object_or_404
from django.http import HttpResponseNotFound
from django.core.urlresolvers import reverse
from django.db.models import Q

from django.views.generic.list import BaseListView
from olwidget import utils
from olwidget.widgets import InfoMap as OLInfoMap
from django.contrib.gis.geos.polygon import Polygon
from django.utils.safestring import mark_safe

from versionutils import diff
from utils.views import Custom404Mixin, CreateObjectMixin, JSONResponseMixin
from versionutils.versioning.views import DeleteView, UpdateView
from versionutils.versioning.views import RevertView, VersionsList
from pages.models import Page
from pages.models import slugify
import tags.models as tags

from widgets import InfoMap
from models import MapData
from forms import MapForm
from django.utils.html import escape


class MapDetailView(Custom404Mixin, DetailView):
    model = MapData

    def handler404(self, request, *args, **kwargs):
        page_slug = kwargs.get('slug')
        try:
            page = Page.objects.get(slug=slugify(page_slug))
        except Page.DoesNotExist:
            page = Page(slug=slugify(page_slug))
        mapdata = MapData(page=page)
        return HttpResponseNotFound(
            direct_to_template(request, 'maps/mapdata_new.html',
                {'page': page, 'mapdata': mapdata})
        )

    def get_object(self):
        page_slug = self.kwargs.get('slug')
        page = get_object_or_404(Page, slug=slugify(page_slug))
        mapdata = get_object_or_404(MapData, page=page)
        return mapdata

    def get_object_date(self):
        return self.object.versions.most_recent().version_info.date

    def get_context_data(self, **kwargs):
        context = super(MapDetailView, self).get_context_data(**kwargs)

        context['date'] = self.get_object_date()
        context['map'] = InfoMap([(self.object.geom, self.object.page.name)],
            options={'permalink': True})
        return context


def filter_by_bounds(queryset, bbox):
    return queryset.filter(Q(points__intersects=bbox)
                         | Q(lines__intersects=bbox)
                         | Q(polys__intersects=bbox))


def filter_by_zoom(queryset, zoom):
    if zoom < 14:
        # exclude points
        queryset = queryset.exclude(Q(lines=None) & Q(polys=None))
    min_length = 100 * pow(2, 0 - zoom)
    queryset = queryset.exclude(Q(points=None) & Q(length__lt=min_length))
    return queryset


def popup_html(map_data):
    page = map_data.page
    return mark_safe('<a href="%s">%s</a>' %
                     (page.get_absolute_url(), page.name))


class MapGlobalView(ListView):
    model = MapData
    template_name = 'maps/mapdata_list.html'
    dynamic = True
    zoom_to_data = False
    filter_by_zoom = True

    def get_queryset(self):
        queryset = super(MapGlobalView, self).get_queryset()
        if not filter_by_zoom:
            return queryset
        # We order by -length so that the geometries are in that
        # order when rendered by OpenLayers -- this creates the
        # correct stacking order.
        return filter_by_zoom(queryset, 12).order_by('-length')

    def get_context_data(self, **kwargs):
        context = super(MapGlobalView, self).get_context_data(**kwargs)
<<<<<<< HEAD
        context['map'] = self.get_map()
        context['dynamic_map'] = self.dynamic
=======
        map_objects = [(obj.geom, popup_html(obj)) for obj in self.object_list]
        context['map'] = InfoMap(map_objects, options={
            'dynamic': True, 'zoomToDataExtent': False, 'permalink': True})
        context['dynamic_map'] = True
>>>>>>> c1a38f15
        return context

    def get_map_objects(self):
        return [(obj.geom, popup_html(obj)) for obj in self.object_list]

    def get_map(self):
        map_objects = self.get_map_objects()
        return InfoMap(map_objects, options={'dynamic': self.dynamic,
                                        'zoomToDataExtent': self.zoom_to_data})


class MapAllObjectsAsPointsView(MapGlobalView):
    """
    Like MapGlobalView, but return all objects as points and do not filter by
    zoom.
    """
    dynamic = False
    zoom_to_data = False
    filter_by_zoom = False

    def get_map_objects(self):
        return [(obj.geom.centroid, popup_html(obj))
                for obj in self.object_list
               ]


class MapForTag(MapGlobalView):
    """
    All objects whose pages have a particular tag.
    """
    dynamic = False
    zoom_to_data = True

    def get_queryset(self):
        qs = super(MapGlobalView, self).get_queryset()
        self.tag = tags.Tag.objects.get(slug=tags.slugify(self.kwargs['tag']))
        tagsets = tags.PageTagSet.objects.filter(tags=self.tag)
        pages = Page.objects.filter(pagetagset__in=tagsets)
        return qs.filter(page__in=pages)

    def get_map_title(self):
        d = {
            'map_url': reverse('maps:global'),
            'tag_url': reverse('tags:list'),
            'page_tag_url': reverse('tags:tagged',
                kwargs={'slug': self.tag.slug}),
            'tag_name': escape(self.tag.name)
        }
        return (
            '<a href="%(map_url)s">Map</a> / '
            '<a href="%(tag_url)s">Tags</a> / '
            '<a href="%(page_tag_url)s">%(tag_name)s</a>' % d)

    def get_context_data(self, **kwargs):
<<<<<<< HEAD
        context = super(MapForTag, self).get_context_data(**kwargs)
        context['map_title'] = self.get_map_title()
=======
        context = super(MapGlobalView, self).get_context_data(**kwargs)
        map_objects = [
            (obj.geom.centroid, popup_html(obj))
            for obj in self.object_list
        ]
        context['map'] = InfoMap(map_objects, options={
            'dynamic': False, 'zoomToDataExtent': False, 'permalink': True})
        context['dynamic_map'] = False
>>>>>>> c1a38f15
        return context


class MapObjectsForBounds(JSONResponseMixin, BaseListView):
    model = MapData

    def get_queryset(self):
        queryset = MapData.objects.all()
        bbox = self.request.GET.get('bbox', None)
        if bbox:
            bbox = Polygon.from_bbox([float(x) for x in bbox.split(',')])
            queryset = filter_by_bounds(queryset, bbox)
        zoom = self.request.GET.get('zoom', None)
        if zoom:
            # We order by -length so that the geometries are in that
            # order when rendered by OpenLayers -- this creates the
            # correct stacking order.
            queryset = filter_by_zoom(queryset, int(zoom)).order_by('-length')
        return queryset

    def get_context_data(self, **kwargs):
        map_objects = [(obj.geom, popup_html(obj)) for obj in self.object_list]
        return self.objects_to_wkt(map_objects)

    def objects_to_wkt(self, info):
        return [[utils.get_ewkt(geom), attr] for geom, attr in info]


class MapVersionDetailView(MapDetailView):
    template_name = 'maps/mapdata_version_detail.html'
    context_object_name = 'mapdata'

    def get_object(self):
        page = Page(slug=slugify(self.kwargs['slug']))  # A dummy page object.
        latest_page = page.versions.most_recent()
        # Need to set the pk on the dummy page for correct MapData lookup.
        page.pk = latest_page.id
        page.name = latest_page.name
        self.page = page

        mapdata = MapData(page=page)
        version = self.kwargs.get('version')
        date = self.kwargs.get('date')
        if version:
            return mapdata.versions.as_of(version=int(version))
        if date:
            return mapdata.versions.as_of(date=dateparser(date))

    def get_object_date(self):
        return self.object.version_info.date

    def get_context_data(self, **kwargs):
        context = super(MapVersionDetailView, self).get_context_data(**kwargs)
        context['show_revision'] = True
        return context


class MapUpdateView(CreateObjectMixin, UpdateView):
    model = MapData
    form_class = MapForm

    def get_object(self):
        page_slug = self.kwargs.get('slug')
        page = Page.objects.get(slug=slugify(page_slug))
        mapdatas = MapData.objects.filter(page=page)
        if mapdatas:
            return mapdatas[0]
        return MapData(page=page)

    def get_success_url(self):
        return reverse('maps:show', args=[self.object.page.pretty_slug])


class MapDeleteView(MapDetailView, DeleteView):
    model = MapData
    context_object_name = 'mapdata'

    def get_success_url(self):
        # Redirect back to the map.
        return reverse('maps:show', args=[self.kwargs.get('slug')])


class MapRevertView(MapVersionDetailView, RevertView):
    model = MapData
    context_object_name = 'mapdata'
    template_name = 'maps/mapdata_confirm_revert.html'

    def get_success_url(self):
        # Redirect back to the map.
        return reverse('maps:show', args=[self.kwargs.get('slug')])

    def get_context_data(self, **kwargs):
        context = super(DetailView, self).get_context_data(**kwargs)

        context['show_revision'] = True
        context['map'] = InfoMap([(self.object.geom, self.object.page.name)])
        context['date'] = self.object.version_info.date
        return context


class MapVersionsList(VersionsList):
    def get_queryset(self):
        page = Page(slug=slugify(self.kwargs['slug']))  # A dummy page object.
        latest_page = page.versions.most_recent()
        # Need to set the pk on the dummy page for correct MapData lookup.
        page.pk = latest_page.id
        page.name = latest_page.name

        self.mapdata = MapData(page=page)
        return self.mapdata.versions.all()

    def get_context_data(self, **kwargs):
        context = super(MapVersionsList, self).get_context_data(**kwargs)
        context['mapdata'] = self.mapdata
        return context


class MapCompareView(diff.views.CompareView):
    model = MapData

    def get_object(self):
        page = Page(slug=slugify(self.kwargs['slug']))  # A dummy page object.
        latest_page = page.versions.most_recent()
        # Need to set the pk on the dummy page for correct MapData lookup.
        page.pk = latest_page.id
        page.name = latest_page.name

        return MapData(page=page)

    def get_context_data(self, **kwargs):
        # Send this in directly because we've wrapped InfoMap.
        context = super(MapCompareView, self).get_context_data(**kwargs)
        # We subclassed olwidget.widget.InfoMap. We want to combine both
        # their media here to ensure we display more than one layer
        # correctly.
        context['map_diff_media'] = InfoMap([]).media + OLInfoMap([]).media
        return context<|MERGE_RESOLUTION|>--- conflicted
+++ resolved
@@ -87,6 +87,7 @@
     dynamic = True
     zoom_to_data = False
     filter_by_zoom = True
+    permalink = True
 
     def get_queryset(self):
         queryset = super(MapGlobalView, self).get_queryset()
@@ -99,15 +100,8 @@
 
     def get_context_data(self, **kwargs):
         context = super(MapGlobalView, self).get_context_data(**kwargs)
-<<<<<<< HEAD
         context['map'] = self.get_map()
         context['dynamic_map'] = self.dynamic
-=======
-        map_objects = [(obj.geom, popup_html(obj)) for obj in self.object_list]
-        context['map'] = InfoMap(map_objects, options={
-            'dynamic': True, 'zoomToDataExtent': False, 'permalink': True})
-        context['dynamic_map'] = True
->>>>>>> c1a38f15
         return context
 
     def get_map_objects(self):
@@ -116,7 +110,8 @@
     def get_map(self):
         map_objects = self.get_map_objects()
         return InfoMap(map_objects, options={'dynamic': self.dynamic,
-                                        'zoomToDataExtent': self.zoom_to_data})
+                                        'zoomToDataExtent': self.zoom_to_data,
+                                        'permalink': self.permalink})
 
 
 class MapAllObjectsAsPointsView(MapGlobalView):
@@ -162,19 +157,8 @@
             '<a href="%(page_tag_url)s">%(tag_name)s</a>' % d)
 
     def get_context_data(self, **kwargs):
-<<<<<<< HEAD
         context = super(MapForTag, self).get_context_data(**kwargs)
         context['map_title'] = self.get_map_title()
-=======
-        context = super(MapGlobalView, self).get_context_data(**kwargs)
-        map_objects = [
-            (obj.geom.centroid, popup_html(obj))
-            for obj in self.object_list
-        ]
-        context['map'] = InfoMap(map_objects, options={
-            'dynamic': False, 'zoomToDataExtent': False, 'permalink': True})
-        context['dynamic_map'] = False
->>>>>>> c1a38f15
         return context
 
 
