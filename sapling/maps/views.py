from dateutil.parser import parse as dateparser

from django.views.generic import DetailView, ListView
from django.views.generic.simple import direct_to_template
from django.shortcuts import get_object_or_404
from django.http import HttpResponseNotFound
from django.core.urlresolvers import reverse
from django.db.models import Q

from django.views.generic.list import BaseListView
from olwidget import utils
from olwidget.widgets import InfoMap as OLInfoMap
from django.contrib.gis.geos.polygon import Polygon
from django.utils.safestring import mark_safe

from versionutils import diff
from utils.views import Custom404Mixin, CreateObjectMixin, JSONResponseMixin
from versionutils.versioning.views import DeleteView, UpdateView
from versionutils.versioning.views import RevertView, VersionsList
from pages.models import Page
from pages.models import slugify
import tags.models as tags

from widgets import InfoMap
from models import MapData
from forms import MapForm
from django.utils.html import escape


class MapDetailView(Custom404Mixin, DetailView):
    model = MapData

    def handler404(self, request, *args, **kwargs):
        page_slug = kwargs.get('slug')
        try:
            page = Page.objects.get(slug=slugify(page_slug))
        except Page.DoesNotExist:
            page = Page(slug=slugify(page_slug))
        mapdata = MapData(page=page)
        return HttpResponseNotFound(
            direct_to_template(request, 'maps/mapdata_new.html',
                {'page': page, 'mapdata': mapdata})
        )

    def get_object(self):
        page_slug = self.kwargs.get('slug')
        page = get_object_or_404(Page, slug=slugify(page_slug))
        mapdata = get_object_or_404(MapData, page=page)
        return mapdata

    def get_object_date(self):
        return self.object.versions.most_recent().version_info.date

    def get_context_data(self, **kwargs):
        context = super(MapDetailView, self).get_context_data(**kwargs)

        context['date'] = self.get_object_date()
        context['map'] = InfoMap([(self.object.geom, self.object.page.name)])
        return context


def filter_by_bounds(queryset, bbox):
    return queryset.filter(Q(points__intersects=bbox)
                         | Q(lines__intersects=bbox)
                         | Q(polys__intersects=bbox))


def filter_by_zoom(queryset, zoom):
    if zoom < 14:
        # exclude points
        queryset = queryset.exclude(Q(lines=None) & Q(polys=None))
    min_length = 100 * pow(2, 0 - zoom)
    queryset = queryset.exclude(Q(points=None) & Q(length__lt=min_length))
    return queryset


def popup_html(map_data):
    page = map_data.page
    return mark_safe('<a href="%s">%s</a>' %
                     (page.get_absolute_url(), page.name))


class MapGlobalView(ListView):
    model = MapData
    template_name = 'maps/mapdata_list.html'
    dynamic = True
    zoom_to_data = False
    filter_by_zoom = True

<<<<<<< HEAD
    def get_context_data(self, **kwargs):
        context = super(MapGlobalView, self).get_context_data(**kwargs)
        # We set the InfoMap to empty because it gets populated via an
        # API call on page load.
        context['map'] = InfoMap([], options={
            'dynamic': True, 'zoomToDataExtent': False})
        context['dynamic_map'] = True
=======
    def get_queryset(self):
        queryset = super(MapGlobalView, self).get_queryset()
        if not filter_by_zoom:
            return queryset
        # We order by -length so that the geometries are in that
        # order when rendered by OpenLayers -- this creates the
        # correct stacking order.
        return filter_by_zoom(queryset, 12).order_by('-length')

    def get_context_data(self, **kwargs):
        context = super(MapGlobalView, self).get_context_data(**kwargs)
        context['map'] = self.get_map()
        context['dynamic_map'] = self.dynamic
>>>>>>> 7ef091e0
        return context

    def get_map_objects(self):
        return [(obj.geom, popup_html(obj)) for obj in self.object_list]

    def get_map(self):
        map_objects = self.get_map_objects()
        return InfoMap(map_objects, options={'dynamic': self.dynamic,
                                        'zoomToDataExtent': self.zoom_to_data})


class MapAllObjectsAsPointsView(MapGlobalView):
    """
    Like MapGlobalView, but return all objects as points and do not filter by
    zoom.
    """
    dynamic = False
    zoom_to_data = False
    filter_by_zoom = False

    def get_map_objects(self):
        return [(obj.geom.centroid, popup_html(obj))
                for obj in self.object_list
               ]


class MapForTag(MapGlobalView):
    """
    All objects whose pages have a particular tag.
    """
    dynamic = False
    zoom_to_data = True

    def get_queryset(self):
        qs = super(MapGlobalView, self).get_queryset()
        self.tag = tags.Tag.objects.get(slug=tags.slugify(self.kwargs['tag']))
        tagsets = tags.PageTagSet.objects.filter(tags=self.tag)
        pages = Page.objects.filter(pagetagset__in=tagsets)
        return qs.filter(page__in=pages)

    def get_map_title(self):
        d = {
            'map_url': reverse('maps:global'),
            'tag_url': reverse('tags:list'),
            'page_tag_url': reverse('tags:tagged',
                kwargs={'slug': self.tag.slug}),
            'tag_name': escape(self.tag.name)
        }
        return (
            '<a href="%(map_url)s">Map</a> / '
            '<a href="%(tag_url)s">Tags</a> / '
            '<a href="%(page_tag_url)s">%(tag_name)s</a>' % d)

    def get_context_data(self, **kwargs):
        context = super(MapForTag, self).get_context_data(**kwargs)
        context['map_title'] = self.get_map_title()
        return context


class MapVersionDetailView(MapDetailView):
    template_name = 'maps/mapdata_version_detail.html'
    context_object_name = 'mapdata'

    def get_object(self):
        page = Page(slug=slugify(self.kwargs['slug']))  # A dummy page object.
        latest_page = page.versions.most_recent()
        # Need to set the pk on the dummy page for correct MapData lookup.
        page.pk = latest_page.id
        page.name = latest_page.name
        self.page = page

        mapdata = MapData(page=page)
        version = self.kwargs.get('version')
        date = self.kwargs.get('date')
        if version:
            return mapdata.versions.as_of(version=int(version))
        if date:
            return mapdata.versions.as_of(date=dateparser(date))

    def get_object_date(self):
        return self.object.version_info.date

    def get_context_data(self, **kwargs):
        context = super(MapVersionDetailView, self).get_context_data(**kwargs)
        context['show_revision'] = True
        return context


class MapUpdateView(CreateObjectMixin, UpdateView):
    model = MapData
    form_class = MapForm

    def get_object(self):
        page_slug = self.kwargs.get('slug')
        page = Page.objects.get(slug=slugify(page_slug))
        mapdatas = MapData.objects.filter(page=page)
        if mapdatas:
            return mapdatas[0]
        return MapData(page=page)

    def get_success_url(self):
        return reverse('maps:show', args=[self.object.page.pretty_slug])


class MapDeleteView(MapDetailView, DeleteView):
    model = MapData
    context_object_name = 'mapdata'

    def get_success_url(self):
        # Redirect back to the map.
        return reverse('maps:show', args=[self.kwargs.get('slug')])


class MapRevertView(MapVersionDetailView, RevertView):
    model = MapData
    context_object_name = 'mapdata'
    template_name = 'maps/mapdata_confirm_revert.html'

    def get_success_url(self):
        # Redirect back to the map.
        return reverse('maps:show', args=[self.kwargs.get('slug')])

    def get_context_data(self, **kwargs):
        context = super(DetailView, self).get_context_data(**kwargs)

        context['show_revision'] = True
        context['map'] = InfoMap([(self.object.geom, self.object.page.name)])
        context['date'] = self.object.version_info.date
        return context


class MapVersionsList(VersionsList):
    def get_queryset(self):
        page = Page(slug=slugify(self.kwargs['slug']))  # A dummy page object.
        latest_page = page.versions.most_recent()
        # Need to set the pk on the dummy page for correct MapData lookup.
        page.pk = latest_page.id
        page.name = latest_page.name

        self.mapdata = MapData(page=page)
        return self.mapdata.versions.all()

    def get_context_data(self, **kwargs):
        context = super(MapVersionsList, self).get_context_data(**kwargs)
        context['mapdata'] = self.mapdata
        return context


class MapCompareView(diff.views.CompareView):
    model = MapData

    def get_object(self):
        page = Page(slug=slugify(self.kwargs['slug']))  # A dummy page object.
        latest_page = page.versions.most_recent()
        # Need to set the pk on the dummy page for correct MapData lookup.
        page.pk = latest_page.id
        page.name = latest_page.name

        return MapData(page=page)

    def get_context_data(self, **kwargs):
        # Send this in directly because we've wrapped InfoMap.
        context = super(MapCompareView, self).get_context_data(**kwargs)
        # We subclassed olwidget.widget.InfoMap. We want to combine both
        # their media here to ensure we display more than one layer
        # correctly.
        context['map_diff_media'] = InfoMap([]).media + OLInfoMap([]).media
        return context<|MERGE_RESOLUTION|>--- conflicted
+++ resolved
@@ -87,7 +87,6 @@
     zoom_to_data = False
     filter_by_zoom = True
 
-<<<<<<< HEAD
     def get_context_data(self, **kwargs):
         context = super(MapGlobalView, self).get_context_data(**kwargs)
         # We set the InfoMap to empty because it gets populated via an
@@ -95,21 +94,6 @@
         context['map'] = InfoMap([], options={
             'dynamic': True, 'zoomToDataExtent': False})
         context['dynamic_map'] = True
-=======
-    def get_queryset(self):
-        queryset = super(MapGlobalView, self).get_queryset()
-        if not filter_by_zoom:
-            return queryset
-        # We order by -length so that the geometries are in that
-        # order when rendered by OpenLayers -- this creates the
-        # correct stacking order.
-        return filter_by_zoom(queryset, 12).order_by('-length')
-
-    def get_context_data(self, **kwargs):
-        context = super(MapGlobalView, self).get_context_data(**kwargs)
-        context['map'] = self.get_map()
-        context['dynamic_map'] = self.dynamic
->>>>>>> 7ef091e0
         return context
 
     def get_map_objects(self):
