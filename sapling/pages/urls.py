from django.conf.urls.defaults import *
from django.views.generic import ListView

from views import *
from feeds import PageChangesFeed
import models
from utils.constants import DATETIME_REGEXP
from models import Page

page_list_info = {
    'model': Page,
    'context_object_name': 'page_list',
}


def slugify(func):
    """Applies custom slugify to the slug and stashes original slug
    """
    def wrapped(*args, **kwargs):
        if 'slug' in kwargs:
            kwargs['original_slug'] = kwargs['slug']
            kwargs['slug'] = models.slugify(kwargs['slug'])
        return func(*args, **kwargs)
    return wrapped


urlpatterns = patterns('',
    url(r'^$', ListView.as_view(**page_list_info), name='title-index'),
    url(r'^(?P<slug>.+)/_edit$', slugify(PageUpdateView.as_view()),
        name='edit'),
    url(r'^(?P<slug>.+)/_delete$', slugify(PageDeleteView.as_view()),
        name='delete'),
            url(r'^(?P<slug>.+)/_files/$', slugify(PageFileListView.as_view()),
        name='filelist'),
    url(r'^(?P<slug>.+)/_files/(?P<file>.+)/_revert/(?P<version>[0-9]+)$',
        slugify(PageFileRevertView.as_view()), name='file-revert'),
    url(r'^(?P<slug>.+)/_files/(?P<file>.+)/_upload$',
        slugify(upload), name='file-upload'),
    url(r'^(?P<slug>.+)/_upload', slugify(upload), name='upload-image'),
    url(r'^(?P<slug>.+)/_files/(?P<file>.+)/_info/$',
        slugify(PageFileInfo.as_view()), name='file-info'),
    url(r'^(?P<slug>.+)/_files/(?P<file>.+)/_info/compare$',
        slugify(PageFileCompareView.as_view())),
    url((r'^(?P<slug>.+)/_files/(?P<file>.+)/_info/'
            r'(?P<version1>[0-9]+)\.\.\.(?P<version2>[0-9]+)?$'),
        slugify(PageFileCompareView.as_view()), name='file-compare-revisions'),
    url(r'^(?P<slug>.+)/_files/(?P<file>.+)/_info/'
        r'(?P<date1>%s)\.\.\.(?P<date2>%s)?$'
        % (DATETIME_REGEXP, DATETIME_REGEXP),
        slugify(PageFileCompareView.as_view()), name='file-compare-dates'),
    url(r'^(?P<slug>.+)/_files/(?P<file>.+)/_info/(?P<version>[0-9]+)$',
        slugify(PageFileVersionDetailView.as_view()), name='as_of_version'),
    url(r'^(?P<slug>.+)/_files/(?P<file>.+)/_info/(?P<date>%s)$'
        % DATETIME_REGEXP, slugify(PageFileVersionDetailView.as_view()),
        name='as_of_date'),
    url(r'^(?P<slug>.+)/_files/(?P<file>.+)$', slugify(PageFileView.as_view()),
        name='file'),
    url(r'^(?P<slug>.+)/_revert/(?P<version>[0-9]+)$',
        slugify(PageRevertView.as_view()), name='revert'),
<<<<<<< HEAD
    url(r'^(?P<slug>.+)/_upload', slugify(upload), name='upload-image'),

    # TODO: Non-DRY here. Can break out into something like
    # ('/_history/',
    #  include(history_urls(list_view=..,compare_view=..)))?
=======
>>>>>>> f7876b0d
    url(r'^(?P<slug>.+)/_history/compare$',
        slugify(PageCompareView.as_view())),
    url((r'^(?P<slug>.+)/_history/'
            r'(?P<version1>[0-9]+)\.\.\.(?P<version2>[0-9]+)?$'),
        slugify(PageCompareView.as_view()), name='compare-revisions'),
    url(r'^(?P<slug>.+)/_history/(?P<date1>%s)\.\.\.(?P<date2>%s)?$'
        % (DATETIME_REGEXP, DATETIME_REGEXP),
        slugify(PageCompareView.as_view()), name='compare-dates'),
    url(r'^(?P<slug>.+)/_history/(?P<version>[0-9]+)$',
        slugify(PageVersionDetailView.as_view()), name='as_of_version'),
    url(r'^(?P<slug>.+)/_history/(?P<date>%s)$' % DATETIME_REGEXP,
        slugify(PageVersionDetailView.as_view()), name='as_of_date'),
    url(r'^(?P<slug>.+)/_history/_feed/*$', PageChangesFeed(),
        name='changes-feed'),
    url(r'^(?P<slug>.+)/_history/$', slugify(PageHistoryList.as_view()),
        name='history'),
<<<<<<< HEAD

    url(r'^(?P<slug>.+)/_files/?$', slugify(PageFileListView.as_view()),
        name='filelist'),
    url(r'^(?P<slug>.+)/_files/(?P<file>.+)$', slugify(PageFileView.as_view()),
        name='file'),

=======
>>>>>>> f7876b0d
    url(r'^(?P<slug>.+?)/*$', slugify(PageDetailView.as_view()), name='show'),
)<|MERGE_RESOLUTION|>--- conflicted
+++ resolved
@@ -26,17 +26,14 @@
 
 urlpatterns = patterns('',
     url(r'^$', ListView.as_view(**page_list_info), name='title-index'),
-    url(r'^(?P<slug>.+)/_edit$', slugify(PageUpdateView.as_view()),
-        name='edit'),
-    url(r'^(?P<slug>.+)/_delete$', slugify(PageDeleteView.as_view()),
-        name='delete'),
-            url(r'^(?P<slug>.+)/_files/$', slugify(PageFileListView.as_view()),
+
+    # TODO: break out into separate files app with own URLs
+    url(r'^(?P<slug>.+)/_files/$', slugify(PageFileListView.as_view()),
         name='filelist'),
     url(r'^(?P<slug>.+)/_files/(?P<file>.+)/_revert/(?P<version>[0-9]+)$',
         slugify(PageFileRevertView.as_view()), name='file-revert'),
     url(r'^(?P<slug>.+)/_files/(?P<file>.+)/_upload$',
         slugify(upload), name='file-upload'),
-    url(r'^(?P<slug>.+)/_upload', slugify(upload), name='upload-image'),
     url(r'^(?P<slug>.+)/_files/(?P<file>.+)/_info/$',
         slugify(PageFileInfo.as_view()), name='file-info'),
     url(r'^(?P<slug>.+)/_files/(?P<file>.+)/_info/compare$',
@@ -55,16 +52,11 @@
         name='as_of_date'),
     url(r'^(?P<slug>.+)/_files/(?P<file>.+)$', slugify(PageFileView.as_view()),
         name='file'),
-    url(r'^(?P<slug>.+)/_revert/(?P<version>[0-9]+)$',
-        slugify(PageRevertView.as_view()), name='revert'),
-<<<<<<< HEAD
     url(r'^(?P<slug>.+)/_upload', slugify(upload), name='upload-image'),
 
     # TODO: Non-DRY here. Can break out into something like
     # ('/_history/',
     #  include(history_urls(list_view=..,compare_view=..)))?
-=======
->>>>>>> f7876b0d
     url(r'^(?P<slug>.+)/_history/compare$',
         slugify(PageCompareView.as_view())),
     url((r'^(?P<slug>.+)/_history/'
@@ -81,14 +73,12 @@
         name='changes-feed'),
     url(r'^(?P<slug>.+)/_history/$', slugify(PageHistoryList.as_view()),
         name='history'),
-<<<<<<< HEAD
 
-    url(r'^(?P<slug>.+)/_files/?$', slugify(PageFileListView.as_view()),
-        name='filelist'),
-    url(r'^(?P<slug>.+)/_files/(?P<file>.+)$', slugify(PageFileView.as_view()),
-        name='file'),
-
-=======
->>>>>>> f7876b0d
+    url(r'^(?P<slug>.+)/_edit$', slugify(PageUpdateView.as_view()),
+        name='edit'),
+    url(r'^(?P<slug>.+)/_delete$', slugify(PageDeleteView.as_view()),
+        name='delete'),
+    url(r'^(?P<slug>.+)/_revert/(?P<version>[0-9]+)$',
+        slugify(PageRevertView.as_view()), name='revert'),
     url(r'^(?P<slug>.+?)/*$', slugify(PageDetailView.as_view()), name='show'),
 )