--- conflicted
+++ resolved
@@ -18,14 +18,8 @@
 from versionutils.versioning.views import RevertView, HistoryList
 from utils.views import Custom404Mixin, CreateObjectMixin
 from models import Page, PageImage, url_to_name
-from forms import PageForm
-<<<<<<< HEAD
+from forms import PageForm, PageImageform
 from maps.widgets import InfoMap
-=======
-from django.views.generic.base import RedirectView
-from django.shortcuts import get_object_or_404
-from pages.forms import PageImageForm
->>>>>>> f7876b0d
 
 # Where possible, we subclass similar generic views here.
 
@@ -169,8 +163,6 @@
         return page_file.file.url
 
 
-<<<<<<< HEAD
-=======
 class PageFileVersionDetailView(RedirectView):
 
     def get_redirect_url(self, slug, file, **kwargs):
@@ -234,7 +226,6 @@
         return context
 
 
->>>>>>> f7876b0d
 class PageCompareView(diff.views.CompareView):
     model = Page
 
@@ -244,17 +235,6 @@
 
 @require_POST
 def upload(request, slug, **kwargs):
-<<<<<<< HEAD
-    uploaded = request.FILES['upload']
-    try:
-        image = PageImage(file=uploaded, name=uploaded.name, slug=slug)
-        image.save()
-        relative_url = '_files/' + uploaded.name
-        return ck_upload_result(request, url=relative_url)
-    except IntegrityError:
-        return ck_upload_result(request,
-                                message='A file with this name already exists')
-=======
     error = None
     non_image_error = ('Non-image file selected. '
                        'Please upload an image file')
@@ -289,5 +269,4 @@
         except IntegrityError:
             error = 'A file with this name already exists'
     return ck_upload_result(request,
-                            message=error)
->>>>>>> f7876b0d
+                            message=error)