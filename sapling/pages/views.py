--- conflicted
+++ resolved
@@ -1,8 +1,3 @@
-<<<<<<< HEAD
-=======
-from models import Page, url_to_name
-from forms import PageForm
->>>>>>> bbae81b3
 from django.views.generic.simple import direct_to_template
 from django.views.generic import DetailView, UpdateView, ListView
 from django.http import HttpResponseNotFound
@@ -14,7 +9,7 @@
 from versionutils import diff
 from utils.views import Custom404Mixin, CreateObjectMixin
 
-from models import Page
+from models import Page, url_to_name
 from forms import PageForm
 
 
