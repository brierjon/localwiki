--- conflicted
+++ resolved
@@ -191,14 +191,10 @@
                     obj.pk = None  # Reset the primary key before saving.
                     try:
                         getattr(new_p, attname).add(obj)
-<<<<<<< HEAD
                         obj.save(comment=_("Parent page renamed"))
-=======
-                        obj.save(comment="Parent page renamed")
                         # Restore any m2m fields now that we have a new pk
                         for name, value in obj._m2m_values.items():
                             setattr(obj, name, value)
->>>>>>> b89ae337
                     except RedirectToSelf, s:
                         # We don't want to create a redirect to ourself.
                         # This happens during a rename -> rename-back
@@ -208,15 +204,9 @@
                 # This is an easy way to set obj to point to new_p.
                 setattr(new_p, attname, rel_obj)
                 rel_obj.pk = None  # Reset the primary key before saving.
-<<<<<<< HEAD
                 rel_obj.save(comment=_("Parent page renamed"))
-                # Restore any m2m fields now that we have a new primary key
-                for name, value in m2m_values.items():
-=======
-                rel_obj.save(comment="Parent page renamed")
                 # Restore any m2m fields now that we have a new pk
                 for name, value in rel_obj._m2m_values.items():
->>>>>>> b89ae337
                     setattr(rel_obj, name, value)
 
         # Do the same with related-via-slug objects.
