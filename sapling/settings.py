# Django settings for sapling project.
import sys
import os

_ = lambda s: s

# By default, let's turn DEBUG on.  It should be set to False in
# localsettings.py.  We leave it set to True here so that our
# init_data_dir command can run correctly.
DEBUG = True
TEMPLATE_DEBUG = DEBUG

ADMINS = (
    # ('Your Name', 'your_email@domain.com'),
)

MANAGERS = ADMINS

DATA_ROOT = os.path.join(sys.prefix, 'share', 'localwiki')
PROJECT_ROOT = os.path.join(os.path.dirname(__file__))

DATABASES = {
    'default': {
        'ENGINE': 'django.db.backends.', # Add 'postgresql_psycopg2', 'postgresql', 'mysql', 'sqlite3' or 'oracle'.
        'NAME': '',                      # Or path to database file if using sqlite3.
        'USER': '',                      # Not used with sqlite3.
        'PASSWORD': '',                  # Not used with sqlite3.
        'HOST': '',                      # Set to empty string for localhost. Not used with sqlite3.
        'PORT': '',                      # Set to empty string for default. Not used with sqlite3.
    }
}

GLOBAL_LICENSE_NOTE = _("""<p>Except where otherwise noted, this content is licensed under a <a rel="license" href="http://creativecommons.org/licenses/by/3.0/">Creative Commons Attribution License</a>. See <a href="/Copyrights">Copyrights.</p>""")

EDIT_LICENSE_NOTE = _("""<p>By clicking "Save Changes" you are agreeing to release your contribution under the <a rel="license" href="http://creativecommons.org/licenses/by/3.0/" target="_blank">Creative Commons-By license</a>, unless noted otherwise. See <a href="/Copyrights" target="_blank">Copyrights</a>.</p>""")

SIGNUP_TOS = _("""I agree to release my contributions under the <a rel="license" href="http://creativecommons.org/licenses/by/3.0/" target="_blank">Creative Commons-By license</a>, unless noted otherwise. See <a href="/Copyrights" target="_blank">Copyrights</a>.""")

SUBSCRIBE_MESSAGE = _("""I would like to receive occasional updates about this project via email.""")

# Local time zone for this installation. Choices can be found here:
# http://en.wikipedia.org/wiki/List_of_tz_zones_by_name
# although not all choices may be available on all operating systems.
# If running in a Windows environment this must be set to the same as your
# system time zone.
TIME_ZONE = 'America/Chicago'

# Language code for this installation. All choices can be found here:
# http://www.i18nguy.com/unicode/language-identifiers.html
LANGUAGE_CODE = 'en-us'

LOCALE_PATHS = (
    os.path.join(PROJECT_ROOT, 'locale'),
)

# Languages LocalWiki has been translated into.
LANGUAGES = (
    ('en', _('English')),
    ('ja', _('Japanese')),
    ('ru_RU', _('Russian')),
    ('de_CH', _('German (Swiss)')),
    ('es_AR', _('Spanish (Argentina)')),
    ('da_DK', _('Danish')),
    ('it_IT', _('Italian')),
    ('pt_PT', _('Portuguese')),
)

SITE_ID = 1

# If you set this to False, Django will make some optimizations so as not
# to load the internationalization machinery.
USE_I18N = True

# Absolute path to the directory that holds media.
# Example: "/home/media/media.lawrence.com/"
MEDIA_ROOT = os.path.join(DATA_ROOT, 'media')

# URL that handles the media served from MEDIA_ROOT. Make sure to use a
# trailing slash if there is a path component (optional in other cases).
# Examples: "http://media.lawrence.com", "http://example.com/media/"
MEDIA_URL = '/media/'

# staticfiles settings
STATIC_URL = '/static/'
STATIC_ROOT = os.path.join(DATA_ROOT, 'static')

# TODO: Temporary until we upgrade to the next Django release and have
# the latest staticfiles changes.
STATICFILES_FINDERS = (
    'staticfiles.finders.FileSystemFinder',
    'staticfiles.finders.AppDirectoriesFinder'
)

STATICFILES_STORAGE = 'staticfiles.storage.CachedStaticFilesStorage'

# URL prefix for admin media -- CSS, JavaScript and images. Make sure to use a
# trailing slash. For integration with staticfiles, this should be the same as
# STATIC_URL followed by 'admin/'
ADMIN_MEDIA_PREFIX = '/static/admin/'

AUTHENTICATION_BACKENDS = (
    'sapling.users.backends.CaseInsensitiveModelBackend',
    'sapling.users.backends.RestrictiveBackend',
)

AUTH_PROFILE_MODULE = 'users.UserProfile'

# users app settings
USERS_ANONYMOUS_GROUP = 'Anonymous'
USERS_BANNED_GROUP = 'Banned'
USERS_DEFAULT_GROUP = 'Authenticated'
USERS_DEFAULT_PERMISSIONS = {'auth.group':
                                [{'name': USERS_DEFAULT_GROUP,
                                  'permissions':
                                    [['add_mapdata', 'maps', 'mapdata'],
                                     ['change_mapdata', 'maps', 'mapdata'],
                                     ['delete_mapdata', 'maps', 'mapdata'],
                                     ['add_page', 'pages', 'page'],
                                     ['change_page', 'pages', 'page'],
                                     ['delete_page', 'pages', 'page'],
                                     ['add_pagefile', 'pages', 'pagefile'],
                                     ['change_pagefile', 'pages', 'pagefile'],
                                     ['delete_pagefile', 'pages', 'pagefile'],
                                     ['add_redirect', 'redirects', 'redirect'],
                                     ['change_redirect', 'redirects', 'redirect'],
                                     ['delete_redirect', 'redirects', 'redirect'],
                                    ]
                                 },
                                 {'name': USERS_ANONYMOUS_GROUP,
                                  'permissions':
                                    [['add_mapdata', 'maps', 'mapdata'],
                                     ['change_mapdata', 'maps', 'mapdata'],
                                     ['delete_mapdata', 'maps', 'mapdata'],
                                     ['add_page', 'pages', 'page'],
                                     ['change_page', 'pages', 'page'],
                                     ['delete_page', 'pages', 'page'],
                                     ['add_pagefile', 'pages', 'pagefile'],
                                     ['change_pagefile', 'pages', 'pagefile'],
                                     ['delete_pagefile', 'pages', 'pagefile'],
                                     ['add_redirect', 'redirects', 'redirect'],
                                     ['change_redirect', 'redirects', 'redirect'],
                                     ['delete_redirect', 'redirects', 'redirect'],
                                    ]
                                 },
                                ]
                            }

# django-guardian setting
ANONYMOUS_USER_ID = -1

# By default we load only one map layer on most pages to speed up load
# times.
OLWIDGET_INFOMAP_MAX_LAYERS = 1

# Should we display user's IP addresses to non-admin users?
SHOW_IP_ADDRESSES = True

LOGIN_REDIRECT_URL = '/'

HAYSTACK_SITECONF = 'sapling.search_sites'
HAYSTACK_SEARCH_ENGINE = 'solr'

THUMBNAIL_BACKEND = 'utils.sorl_backends.AutoFormatBackend'

OL_API = STATIC_URL + 'openlayers/OpenLayers.js?tm=1330130829'
OLWIDGET_CSS = '%solwidget/css/sapling.css?tm=1317359250' % STATIC_URL
OLWIDGET_JS = '%solwidget/js/olwidget.js?tm=1317359250' % STATIC_URL
CLOUDMADE_API = '%solwidget/js/sapling_cloudmade.js?tm=1317359250' % STATIC_URL

# django-honeypot options
HONEYPOT_FIELD_NAME = 'content2'
HONEYPOT_USE_JS_FIELD = True
HONEYPOT_REDIRECT_URL = '/'

TASTYPIE_ALLOW_MISSING_SLASH = True

# List of callables that know how to import templates from various sources.
TEMPLATE_LOADERS = (
    'django.template.loaders.filesystem.Loader',
    'django.template.loaders.app_directories.Loader',
#     'django.template.loaders.eggs.load_template_source',
)

TEMPLATE_CONTEXT_PROCESSORS = (
    "utils.context_processors.sites.current_site",
    "utils.context_processors.settings.license_agreements",

    "django.contrib.auth.context_processors.auth",
    "django.core.context_processors.debug",
    "django.core.context_processors.i18n",
    "django.core.context_processors.csrf",
    "django.core.context_processors.media",
    #"django.core.context_processors.static",
    "staticfiles.context_processors.static",
    "django.contrib.messages.context_processors.messages",
    "django.core.context_processors.request",
)

MIDDLEWARE_CLASSES = (
    'utils.middleware.ServerStartupMiddleware',
    'utils.middleware.UpdateCacheMiddleware',
    'django.middleware.common.CommonMiddleware',
    'django.contrib.sessions.middleware.SessionMiddleware',
    'django.contrib.auth.middleware.AuthenticationMiddleware',
    'django.contrib.messages.middleware.MessageMiddleware',
    'django.middleware.csrf.CsrfViewMiddleware',
    'honeypot.middleware.HoneypotMiddleware',
    'versionutils.versioning.middleware.AutoTrackUserInfoMiddleware',
    'redirects.middleware.RedirectFallbackMiddleware',
    'django.middleware.transaction.TransactionMiddleware',
    'django.middleware.cache.FetchFromCacheMiddleware',
    'utils.middleware.TrackPOSTMiddleware',
    'api.middleware.XsSharing',
<<<<<<< HEAD
=======
    'utils.middleware.ServerStartupMiddleware',
>>>>>>> 3e840cc1
)

# Dummy cache - TODO: switch to memcached by default
CACHES = {
    'default': {
        'BACKEND': 'django.core.cache.backends.dummy.DummyCache',
    }
}

ROOT_URLCONF = 'sapling.urls'

TEMPLATE_DIRS = (
    os.path.join(DATA_ROOT, 'templates'),
    os.path.join(PROJECT_ROOT, 'templates'),
)

INSTALLED_APPS = (
    # Django-provided apps
    'django.contrib.auth',
    'django.contrib.admin',
    'django.contrib.gis',
    'django.contrib.contenttypes',
    'django.contrib.sessions',
    'django.contrib.messages',
    'django.contrib.sites',
    #'django.contrib.staticfiles',

    # Other third-party apps
    'haystack',
    'olwidget',
    'registration',
    'sorl.thumbnail',
    'staticfiles',
    'guardian',
    'south',
    'tastypie',
    'honeypot',

    # Our apps
    'versionutils.versioning',
    'versionutils.diff',
    'ckeditor',
    'pages',
    'maps',
    'users',
    'recentchanges',
    'search',
    'redirects',
    'dashboard',
    'api',
    'utils',
    'tags',
)

LOCAL_INSTALLED_APPS = ()
# We set this manually, after localsettings import, below.
TEMPLATE_DIRS = ()

SITE_THEME = 'sapling'

# Where localsettings.py lives
sys.path.append(os.path.join(DATA_ROOT, 'conf'))
try:
    from localsettings import *
except:
    pass

# Allow localsettings.py to define LOCAL_INSTALLED_APPS.
INSTALLED_APPS = tuple(list(INSTALLED_APPS) + list(LOCAL_INSTALLED_APPS))

###############################
# Setup template directories
###############################
LOCAL_TEMPLATE_DIR = os.path.join(DATA_ROOT, 'templates')
PROJECT_TEMPLATE_DIR = os.path.join(PROJECT_ROOT, 'templates')

# A site theme uses a template directory with a particular name.
# Site themes can live in either the global themes/ directory
# or in the local themes/ directory (in DATA_ROOT).
PROJECT_THEME_TEMPLATE_DIR = os.path.join(PROJECT_ROOT, 'themes', SITE_THEME, 'templates')
LOCAL_THEME_TEMPLATE_DIR = os.path.join(DATA_ROOT, 'themes', SITE_THEME, 'templates')

TEMPLATE_DIRS = tuple([LOCAL_TEMPLATE_DIR, PROJECT_TEMPLATE_DIR, LOCAL_THEME_TEMPLATE_DIR, PROJECT_THEME_TEMPLATE_DIR] +
                      list(TEMPLATE_DIRS))


STATICFILES_DIRS = []
# A site theme uses a static assets directory with a particular name.
# Site themes can live in either the global themes/ directory
# or in the local themes/ directory (in DATA_ROOT).
_local_theme_dir = os.path.join(DATA_ROOT, 'themes', SITE_THEME, 'assets')
_global_theme_dir = os.path.join(PROJECT_ROOT, 'themes', SITE_THEME, 'assets')
if os.path.exists(_local_theme_dir):
    STATICFILES_DIRS.append(('theme', _local_theme_dir))
if os.path.exists(_global_theme_dir):
    STATICFILES_DIRS.append(('theme', _global_theme_dir))<|MERGE_RESOLUTION|>--- conflicted
+++ resolved
@@ -211,10 +211,7 @@
     'django.middleware.cache.FetchFromCacheMiddleware',
     'utils.middleware.TrackPOSTMiddleware',
     'api.middleware.XsSharing',
-<<<<<<< HEAD
-=======
     'utils.middleware.ServerStartupMiddleware',
->>>>>>> 3e840cc1
 )
 
 # Dummy cache - TODO: switch to memcached by default
