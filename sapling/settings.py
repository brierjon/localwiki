# Django settings for sapling project.

DEBUG = False
TEMPLATE_DEBUG = DEBUG

ADMINS = (
    # ('Your Name', 'your_email@domain.com'),
)

MANAGERS = ADMINS

import os
PROJECT_ROOT = os.path.join(os.path.dirname(__file__), '..')

DATABASES = {
    'default': {
        'ENGINE': 'django.db.backends.', # Add 'postgresql_psycopg2', 'postgresql', 'mysql', 'sqlite3' or 'oracle'.
        'NAME': '',                      # Or path to database file if using sqlite3.
        'USER': '',                      # Not used with sqlite3.
        'PASSWORD': '',                  # Not used with sqlite3.
        'HOST': '',                      # Set to empty string for localhost. Not used with sqlite3.
        'PORT': '',                      # Set to empty string for default. Not used with sqlite3.
    }
}

# Local time zone for this installation. Choices can be found here:
# http://en.wikipedia.org/wiki/List_of_tz_zones_by_name
# although not all choices may be available on all operating systems.
# If running in a Windows environment this must be set to the same as your
# system time zone.
TIME_ZONE = 'America/Chicago'

# Language code for this installation. All choices can be found here:
# http://www.i18nguy.com/unicode/language-identifiers.html
LANGUAGE_CODE = 'en-us'

SITE_ID = 1

# If you set this to False, Django will make some optimizations so as not
# to load the internationalization machinery.
USE_I18N = True

# Absolute path to the directory that holds media.
# Example: "/home/media/media.lawrence.com/"
MEDIA_ROOT = os.path.join(PROJECT_ROOT, 'media')

# URL that handles the media served from MEDIA_ROOT. Make sure to use a
# trailing slash if there is a path component (optional in other cases).
# Examples: "http://media.lawrence.com", "http://example.com/media/"
MEDIA_URL = '/media/'

# staticfiles settings
STATIC_URL = '/static/'
STATIC_ROOT = os.path.join(PROJECT_ROOT, 'static')

# TODO: Temporary until we upgrade to the next Django release and have
# the latest staticfiles changes.
STATICFILES_FINDERS = (
    'staticfiles.finders.FileSystemFinder',
    'staticfiles.finders.AppDirectoriesFinder'
)

STATICFILES_STORAGE = 'staticfiles.storage.CachedStaticFilesStorage'

# URL prefix for admin media -- CSS, JavaScript and images. Make sure to use a
# trailing slash. For integration with staticfiles, this should be the same as
# STATIC_URL followed by 'admin/'
ADMIN_MEDIA_PREFIX = '/static/admin/'

AUTHENTICATION_BACKENDS = (
    'sapling.users.backends.CaseInsensitiveModelBackend',
    'sapling.users.backends.RestrictiveBackend',
)

# users app settings
<<<<<<< HEAD
BANNED_GROUP = 'Banned'
LOGGED_IN_HAS_PERM = False
=======
USERS_ANONYMOUS_GROUP = 'Anonymous'
USERS_BANNED_GROUP = 'Banned'
>>>>>>> dd9a27ac
USERS_DEFAULT_GROUP = 'Authenticated'
USERS_DEFAULT_PERMISSIONS = {'auth.group':
                                [{'name': USERS_DEFAULT_GROUP,
                                  'permissions':
                                    [['add_mapdata', 'maps', 'mapdata'],
                                     ['change_mapdata', 'maps', 'mapdata'],
                                     ['delete_mapdata', 'maps', 'mapdata'],
                                     ['add_page', 'pages', 'page'],
                                     ['change_page', 'pages', 'page'],
                                     ['delete_page', 'pages', 'page'],
                                     ['add_pagefile', 'pages', 'pagefile'],
                                     ['change_pagefile', 'pages', 'pagefile'],
                                     ['delete_pagefile', 'pages', 'pagefile']
                                    ]
<<<<<<< HEAD
                                 }
                                ],
                             'auth.user':
                                [{'username': 'AnonymousUser',
                                  'user_permissions':
=======
                                 },
                                 {'name': USERS_ANONYMOUS_GROUP,
                                  'permissions':
>>>>>>> dd9a27ac
                                    [['add_mapdata', 'maps', 'mapdata'],
                                     ['change_mapdata', 'maps', 'mapdata'],
                                     ['delete_mapdata', 'maps', 'mapdata'],
                                     ['add_page', 'pages', 'page'],
                                     ['change_page', 'pages', 'page'],
                                     ['delete_page', 'pages', 'page'],
                                     ['add_pagefile', 'pages', 'pagefile'],
                                     ['change_pagefile', 'pages', 'pagefile'],
                                     ['delete_pagefile', 'pages', 'pagefile']
                                    ]
<<<<<<< HEAD
                                 }
=======
                                 },
>>>>>>> dd9a27ac
                                ]
                            }

# django-guardian setting
ANONYMOUS_USER_ID = -1

# Should we display user's IP addresses to non-admin users?
SHOW_IP_ADDRESSES = True

LOGIN_REDIRECT_URL = '/'

HAYSTACK_SITECONF = 'sapling.search_sites'
HAYSTACK_SEARCH_ENGINE = 'solr'

THUMBNAIL_BACKEND = 'utils.sorl_backends.AutoFormatBackend'

OL_API = STATIC_URL + 'openlayers/OpenLayers.js?tm=1317359250'
OLWIDGET_CSS = '%solwidget/css/sapling.css?tm=1317359250' % STATIC_URL
OLWIDGET_CSS = '%solwidget/js/olwidget.js?tm=1317359250' % STATIC_URL
CLOUDMADE_API = '%solwidget/js/sapling_cloudmade.js?tm=1317359250' % STATIC_URL

# List of callables that know how to import templates from various sources.
TEMPLATE_LOADERS = (
    'django.template.loaders.filesystem.load_template_source',
    'django.template.loaders.app_directories.load_template_source',
#     'django.template.loaders.eggs.load_template_source',
)

TEMPLATE_CONTEXT_PROCESSORS = (
    "utils.context_processors.sites.current_site",

    "django.contrib.auth.context_processors.auth",
    "django.core.context_processors.debug",
    "django.core.context_processors.i18n",
    "django.core.context_processors.csrf",
    "django.core.context_processors.media",
    #"django.core.context_processors.static",
    "staticfiles.context_processors.static",
    "django.contrib.messages.context_processors.messages",
    "django.core.context_processors.request",
)

MIDDLEWARE_CLASSES = (
    'django.middleware.common.CommonMiddleware',
    'django.contrib.sessions.middleware.SessionMiddleware',
    'django.contrib.auth.middleware.AuthenticationMiddleware',
    'django.contrib.messages.middleware.MessageMiddleware',
    'django.middleware.csrf.CsrfViewMiddleware',
    'versionutils.versioning.middleware.AutoTrackUserInfoMiddleware',
)

ROOT_URLCONF = 'sapling.urls'

TEMPLATE_DIRS = (
    os.path.join(PROJECT_ROOT, 'templates'),
)

INSTALLED_APPS = (
    # Django-provided apps
    'django.contrib.auth',
    'django.contrib.admin',
    'django.contrib.gis',
    'django.contrib.contenttypes',
    'django.contrib.sessions',
    'django.contrib.messages',
    'django.contrib.sites',
    #'django.contrib.staticfiles',

    # Other third-party apps
    'haystack',
    'olwidget',
    'registration',
    'sorl.thumbnail',
<<<<<<< HEAD
=======
    'staticfiles',
>>>>>>> dd9a27ac
    'guardian',
    'south',

    # Our apps
    'versionutils.versioning',
    'versionutils.diff',
    'ckeditor',
    'pages',
    'maps',
    'users',
    'recentchanges',
    'search',
    'utils',
)

try:
    from localsettings import *
except:
    pass

# Allow localsettings.py to define LOCAL_INSTALLED_APPS.
INSTALLED_APPS = tuple(list(INSTALLED_APPS) + list(LOCAL_INSTALLED_APPS))

# A site theme uses a template directory with a particular name.
THEME_TEMPLATE_DIR = os.path.join(PROJECT_ROOT, 'themes', SITE_THEME, 'templates')
TEMPLATE_DIRS = tuple(list(TEMPLATE_DIRS) + [THEME_TEMPLATE_DIR])

# A site theme uses a static assets directory with a particular name.
STATICFILES_DIRS = (
    ('theme', os.path.join(PROJECT_ROOT, 'themes', SITE_THEME, 'assets')),
)

# Generate a local secret key.
if not 'SECRET_KEY' in locals():
    from random import choice
    SECRET_KEY = ''.join([choice('abcdefghijklmnopqrstuvwxyz0123456789!@#$%^&*(-_=+)') for i in range(50)])
    fname = os.path.join(os.path.dirname(__file__), 'localsettings.py')
    f = open(fname, 'a')
    f.write("SECRET_KEY = '%s'" % SECRET_KEY)
    f.close()<|MERGE_RESOLUTION|>--- conflicted
+++ resolved
@@ -73,13 +73,8 @@
 )
 
 # users app settings
-<<<<<<< HEAD
-BANNED_GROUP = 'Banned'
-LOGGED_IN_HAS_PERM = False
-=======
 USERS_ANONYMOUS_GROUP = 'Anonymous'
 USERS_BANNED_GROUP = 'Banned'
->>>>>>> dd9a27ac
 USERS_DEFAULT_GROUP = 'Authenticated'
 USERS_DEFAULT_PERMISSIONS = {'auth.group':
                                 [{'name': USERS_DEFAULT_GROUP,
@@ -94,17 +89,9 @@
                                      ['change_pagefile', 'pages', 'pagefile'],
                                      ['delete_pagefile', 'pages', 'pagefile']
                                     ]
-<<<<<<< HEAD
-                                 }
-                                ],
-                             'auth.user':
-                                [{'username': 'AnonymousUser',
-                                  'user_permissions':
-=======
                                  },
                                  {'name': USERS_ANONYMOUS_GROUP,
                                   'permissions':
->>>>>>> dd9a27ac
                                     [['add_mapdata', 'maps', 'mapdata'],
                                      ['change_mapdata', 'maps', 'mapdata'],
                                      ['delete_mapdata', 'maps', 'mapdata'],
@@ -115,11 +102,7 @@
                                      ['change_pagefile', 'pages', 'pagefile'],
                                      ['delete_pagefile', 'pages', 'pagefile']
                                     ]
-<<<<<<< HEAD
-                                 }
-=======
                                  },
->>>>>>> dd9a27ac
                                 ]
                             }
 
@@ -193,10 +176,7 @@
     'olwidget',
     'registration',
     'sorl.thumbnail',
-<<<<<<< HEAD
-=======
     'staticfiles',
->>>>>>> dd9a27ac
     'guardian',
     'south',
 
