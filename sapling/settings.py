--- conflicted
+++ resolved
@@ -187,11 +187,8 @@
     'versionutils.versioning.middleware.AutoTrackUserInfoMiddleware',
     'redirects.middleware.RedirectFallbackMiddleware',
     'django.middleware.transaction.TransactionMiddleware',
-<<<<<<< HEAD
-=======
     'django.middleware.cache.FetchFromCacheMiddleware',
     'utils.middleware.TrackPOSTMiddleware',
->>>>>>> 32bc97a9
 )
 
 # Dummy cache - TODO: switch to memcached by default
