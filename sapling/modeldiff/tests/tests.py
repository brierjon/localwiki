import os
import copy
import shutil
import datetime
from decimal import Decimal
import cStringIO as StringIO
from pprint import pprint

from django.test import TestCase, Client
from django.conf import settings
from django.core.files import File
from django.core.files.base import ContentFile
from django.core.files.storage import default_storage
from django import db

from utils import TestSettingsManager
from models import M1, M1Diff, M1FieldDiff, M2, TEST_MODELS

import modeldiff
from modeldiff.diffutils import Registry, BaseFieldDiff, BaseModelDiff
from modeldiff.diffutils import TextFieldDiff, FileFieldDiff

mgr = TestSettingsManager()
INSTALLED_APPS=list(settings.INSTALLED_APPS)
INSTALLED_APPS.append('modeldiff.tests')
mgr.set(INSTALLED_APPS=INSTALLED_APPS)

class ModelDiffTest(TestCase):
    
    def setUp(self):
        self.test_models = TEST_MODELS

    def tearDown(self):
        pass
    
    def test_identical(self):
        '''
        The diff between two identical models, or a model and itself should be None
        '''
        vals = { 'a': 'Lorem', 'b': 'Ipsum', 'c': datetime.datetime.now(), 'd': 123}
        m1 = M1.objects.create(**vals)
        m2 = M1.objects.create(**vals)
    
        d = modeldiff.diff(m1, m1).as_dict()
        self.assertEqual(d, None)
        
        d = modeldiff.diff(m1, m2).as_dict()
        self.assertEqual(d, None)
    
    def test_nearly_identical(self):
        '''
        The diff between models should consist of only the fields that are different
        '''
        vals = { 'a': 'Lorem', 'b': 'Ipsum', 'c': datetime.datetime.now(), 'd': 123}
        m1 = M1.objects.create(**vals)
        vals['a'] = 'Ipsum'
        m2 = M1.objects.create(**vals)
        d = modeldiff.diff(m1, m2).as_dict()
        self.assertTrue(len(d) == 1)

class BaseFieldDiffTest(TestCase):
    test_class = BaseFieldDiff
    
    def test_identical_fields_dict(self):
        '''
        The diff between two identical fields of any type should be None
        '''
        vals = ['Lorem', 123, True, datetime.datetime.now()]
        for v in vals:
            d = self.test_class(v, v)
            self.assertEqual(d.as_dict(), None)

        
    def test_identical_fields_html(self):
        '''
        The html of the diff between two identical fields should be sensible message
        '''
        a = 'Lorem'
        d = self.test_class(a, a).as_html()
        self.assertTrue("No differences" in d)
        
    def test_deleted_inserted(self):
        a = 123
        b = 456
        d = self.test_class(a, b).as_dict()
        self.assertTrue(d['deleted'] == a)
        self.assertTrue(d['inserted'] == b)
        
class TextFieldDiffTest(BaseFieldDiffTest):
    test_class = TextFieldDiff
    
<<<<<<< HEAD
class FileFieldDiffTest(BaseFieldDiffTest):
    test_class = FileFieldDiff
=======
    def test_deleted_inserted(self):
        a = 'abc'
        b = 'def'
        d = self.test_class(a, b).as_dict()
        self.assertTrue(len(d) == 1)
        self.assertTrue(d[0]['deleted'] == a)
        self.assertTrue(d[0]['inserted'] == b)
    
    def test_equal(self):
        a = 'abcdef'
        b = 'abcghi'
        d = self.test_class(a, b).as_dict()
        self.assertTrue(len(d) == 2)
        self.assertTrue(d[0]['equal'] == 'abc')
>>>>>>> 883905de
        
class DiffRegistryTest(TestCase):
    
    def setUp(self):
        self.registry = Registry()
        
        vals = { 'a': 'Lorem', 'b': 'Ipsum', 'c': datetime.datetime.now(), 'd': 123}
        m1 = M1.objects.create(**vals)
    
    def test_can_handle_any_field(self):
        '''
        Out of the box, the registry should offer diff utils for any field
        '''
        r = self.registry
        field_types = [db.models.CharField, db.models.TextField, db.models.BooleanField]
        for t in field_types:
            d = r.get_diff_util(t)
            self.assertTrue(issubclass(d, BaseFieldDiff))
    
    def test_can_handle_any_model(self):
        '''
        Out of the box, the registry should offer diff utils for any model
        '''
        r = self.registry
        for t in TEST_MODELS:
            d = r.get_diff_util(t)
            self.assertTrue(issubclass(d, BaseModelDiff))          
            
    def test_register_model(self):
        '''
        If we register a modeldiff for a model, we should get that and not BaseModelDiff
        '''
        self.registry.register(M1, M1Diff)
        self.failUnlessEqual(self.registry.get_diff_util(M1), M1Diff)
    
    def test_register_field(self):
        '''
        If we register a fielddiff for a model, we should get that and not BaseFieldDiff
        '''
        self.registry.register(db.models.CharField, M1FieldDiff)
        self.failUnlessEqual(self.registry.get_diff_util(db.models.CharField), M1FieldDiff)
        
    def test_cannot_diff_something_random(self):
        '''
        If we try to diff something that is neither a model nor a field, raise exception.
        '''
        self.failUnlessRaises(modeldiff.diffutils.DiffUtilNotFound, self.registry.get_diff_util, DiffRegistryTest)
    <|MERGE_RESOLUTION|>--- conflicted
+++ resolved
@@ -89,10 +89,6 @@
 class TextFieldDiffTest(BaseFieldDiffTest):
     test_class = TextFieldDiff
     
-<<<<<<< HEAD
-class FileFieldDiffTest(BaseFieldDiffTest):
-    test_class = FileFieldDiff
-=======
     def test_deleted_inserted(self):
         a = 'abc'
         b = 'def'
@@ -107,7 +103,23 @@
         d = self.test_class(a, b).as_dict()
         self.assertTrue(len(d) == 2)
         self.assertTrue(d[0]['equal'] == 'abc')
->>>>>>> 883905de
+
+class FileFieldDiffTest(BaseFieldDiffTest):
+    test_class = FileFieldDiff
+    
+    def test_deleted_inserted(self):
+        m1 = M2()
+        m1.a.save("a.txt", ContentFile("TEST FILE"), save=False)
+        
+        m2 = M2()
+        m2.a.save("b.txt", ContentFile("TEST FILE"), save=False)
+        
+        d = self.test_class(m1.a, m2.a).as_dict()
+        self.assertTrue(d['name']['deleted'] == m1.a.name)
+        self.assertTrue(d['name']['inserted'] == m2.a.name)
+        
+        m1.a.delete()
+        m2.a.delete()
         
 class DiffRegistryTest(TestCase):
     
