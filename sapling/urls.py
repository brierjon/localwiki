from django.conf.urls.defaults import *
from django.conf import settings
from django.contrib import admin
from django.conf.urls.static import static
from django.views.generic.simple import redirect_to
from django.contrib.admin.views.decorators import staff_member_required

import pages
import maps
import redirects
import dashboard
from users.admin import SubscribedList

from api import api_router

admin.autodiscover()


urlpatterns = patterns('',
<<<<<<< HEAD
    (r'^api$', redirect_to, {'url': '/api/'}),
    (r'^api/(?P<rest>.*)', api_router.as_view()),
=======
    url(r'^api/(?P<rest>.*)', api_router.as_view(), name="api"),
>>>>>>> 4e956886
    (r'^map/', include(maps.site.urls)),
    (r'^tags$', redirect_to, {'url': '/tags/'}),
    (r'^tags/', include('sapling.tags.urls', 'tags', 'tags')),
    (r'^_redirect/', include(redirects.site.urls)),
    (r'^(?i)Users/', include('sapling.users.urls')),
    (r'^search/', include('sapling.search.urls')),
    (r'^', include('sapling.recentchanges.urls')),
    (r'^tools/', include(dashboard.site.urls)),

    # JS i18n support.
    (r'^jsi18n/(?P<packages>\S+?)/$', 'django.views.i18n.javascript_catalog'),

    (r'^admin$', redirect_to, {'url': '/admin/'}),
    (r'^admin/subscribers/$', staff_member_required(SubscribedList.as_view())),
    (r'^admin/', include(admin.site.urls)),
) + static(settings.MEDIA_URL, document_root=settings.MEDIA_ROOT)

# This should only happen if you're using the local dev server with
# DEBUG=False.
if not settings.DEBUG:
    urlpatterns += patterns('',
        (r'^static/(?P<path>.*)$', 'django.views.static.serve',
        {'document_root': settings.STATIC_ROOT}),
        (r'^media/(?P<path>.*)$', 'django.views.static.serve',
        {'document_root': settings.MEDIA_ROOT}),
    )

# Fall back to pages.
urlpatterns += patterns('',
    (r'^', include(pages.site.urls)),
)<|MERGE_RESOLUTION|>--- conflicted
+++ resolved
@@ -17,12 +17,8 @@
 
 
 urlpatterns = patterns('',
-<<<<<<< HEAD
     (r'^api$', redirect_to, {'url': '/api/'}),
-    (r'^api/(?P<rest>.*)', api_router.as_view()),
-=======
     url(r'^api/(?P<rest>.*)', api_router.as_view(), name="api"),
->>>>>>> 4e956886
     (r'^map/', include(maps.site.urls)),
     (r'^tags$', redirect_to, {'url': '/tags/'}),
     (r'^tags/', include('sapling.tags.urls', 'tags', 'tags')),
