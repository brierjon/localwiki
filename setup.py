from setuptools import setup, find_packages
import os
import sys
from fnmatch import fnmatchcase
from distutils.util import convert_path

from sapling import get_version


# Provided as an attribute, so you can append to these instead
# of replicating them:
standard_exclude = ('*.py', '*.pyc', '*$py.class', '*~', '.*', '*.bak')
standard_exclude_directories = ('.*', 'CVS', '_darcs', './build',
                                './dist', 'EGG-INFO', '*.egg-info')

# (c) 2005 Ian Bicking and contributors; written for Paste (http://pythonpaste.org)
# Licensed under the MIT license: http://www.opensource.org/licenses/mit-license.php
# Note: you may want to copy this into your setup.py file verbatim, as
# you can't import this from another package, when you don't know if
# that package is installed yet.
def find_package_data(
    where='.', package='',
    exclude=standard_exclude,
    exclude_directories=standard_exclude_directories,
    only_in_packages=True,
    show_ignored=False):
    """
    Return a dictionary suitable for use in ``package_data``
    in a distutils ``setup.py`` file.

    The dictionary looks like::

        {'package': [files]}

    Where ``files`` is a list of all the files in that package that
    don't match anything in ``exclude``.

    If ``only_in_packages`` is true, then top-level directories that
    are not packages won't be included (but directories under packages
    will).

    Directories matching any pattern in ``exclude_directories`` will
    be ignored; by default directories with leading ``.``, ``CVS``,
    and ``_darcs`` will be ignored.

    If ``show_ignored`` is true, then all the files that aren't
    included in package data are shown on stderr (for debugging
    purposes).

    Note patterns use wildcards, or can be exact paths (including
    leading ``./``), and all searching is case-insensitive.
    """
    out = {}
    stack = [(convert_path(where), '', package, only_in_packages)]
    while stack:
        where, prefix, package, only_in_packages = stack.pop(0)
        for name in os.listdir(where):
            fn = os.path.join(where, name)
            if os.path.isdir(fn):
                bad_name = False
                for pattern in exclude_directories:
                    if (fnmatchcase(name, pattern)
                        or fn.lower() == pattern.lower()):
                        bad_name = True
                        if show_ignored:
                            print >> sys.stderr, (
                                "Directory %s ignored by pattern %s"
                                % (fn, pattern))
                        break
                if bad_name:
                    continue
                if (os.path.isfile(os.path.join(fn, '__init__.py'))
                    and not prefix):
                    if not package:
                        new_package = name
                    else:
                        new_package = package + '.' + name
                    stack.append((fn, '', new_package, False))
                else:
                    stack.append((fn, prefix + name + '/', package, only_in_packages))
            elif package or not only_in_packages:
                # is a file
                bad_name = False
                for pattern in exclude:
                    if (fnmatchcase(name, pattern)
                        or fn.lower() == pattern.lower()):
                        bad_name = True
                        if show_ignored:
                            print >> sys.stderr, (
                                "File %s ignored by pattern %s"
                                % (fn, pattern))
                        break
                if bad_name:
                    continue
                out.setdefault(package, []).append(prefix + name)
    return out


def gen_data_files(*dirs):
    results = []
    for dir_info in dirs:
        if type(dir_info) == tuple:
            src_dir, name = dir_info
        else:
            name = dir_info
            src_dir = dir_info
        top_root = None
        for root, dirs, files in os.walk(src_dir):
            if top_root is None:
                top_root = root
            root_name = root.replace(top_root, name, 1)
            results.append((root_name, map(lambda f: root + "/" + f, files)))
    return results


install_requires = [
    'setuptools',
    'django==1.3',
    'html5lib==0.95',
    'sorl-thumbnail==11.12',
    'python-dateutil==1.5',
    'pysolr==2.1.0-beta',
    'django-haystack==1.2.6',
    'django-randomfilenamestorage==1.1',
    'django-guardian==1.0.4',
    'South==0.7.4',
    'python-flot-utils==0.2.1',
    'django-staticfiles==1.2.1',
    'django-registration==0.8.0',
    'django-olwidget==0.46-custom1',
    'django-honeypot==0.3.0-custom',
    'django-qsstats-magic==0.7',
    'django-eav==0.9.5',
<<<<<<< HEAD
=======
    'django-extra-views==0.2.5'
>>>>>>> cce2d39a
]
if int(os.getenv('DISABLE_INSTALL_REQUIRES', '0')):
    install_requires = None

setup(
    name='localwiki',
    version=get_version(),
    description="LocalWiki is a tool for collaboration in local communities",
    long_description=open(os.path.join('install_config','DESCRIPTION_pypi.txt')).read(),
    author='Mike Ivanov',
    author_email='mivanov@gmail.com',
    url='http://localwiki.org',
    packages=find_packages(),
    package_dir={'sapling': 'sapling'},
    data_files=gen_data_files(
        ('docs', 'share/localwiki/docs')
    ),
    package_data=find_package_data(exclude_directories=standard_exclude_directories + ('deb_utils',) ),
    install_requires=install_requires,
    dependency_links=[
        'https://github.com/philipn/olwidget/tarball/custom_base_layers_fixed#egg=django-olwidget-0.46-custom1',
        'https://github.com/mivanov/django-honeypot/tarball/master#egg=django-honeypot-0.3.0-custom',
<<<<<<< HEAD
        'https://github.com/mivanov/django-eav/tarball/master#egg=django-eav-0.9.5',
=======
        'https://github.com/mivanov/django-eav/tarball/unique_enum_values#egg=django-eav-0.9.5',
        'https://github.com/mivanov/django-extra-views/tarball/master#egg=django-extra-views-0.2.5',
>>>>>>> cce2d39a
    ],
    entry_points={
        'console_scripts': ['localwiki-manage=sapling.manage:main'],
    },
    classifiers=[
        'Development Status :: 3 - Alpha',
        'Environment :: Web Environment',
        'Framework :: Django',
        'Intended Audience :: Other Audience',
        'License :: OSI Approved :: GNU General Public License (GPL)',
        'Operating System :: OS Independent',
        'Programming Language :: Python',
        'Topic :: Internet',
        'Topic :: Communications :: Conferencing',
        'Topic :: Internet :: WWW/HTTP :: Dynamic Content',
        'Topic :: Office/Business :: Groupware',
    ],
)<|MERGE_RESOLUTION|>--- conflicted
+++ resolved
@@ -131,10 +131,7 @@
     'django-honeypot==0.3.0-custom',
     'django-qsstats-magic==0.7',
     'django-eav==0.9.5',
-<<<<<<< HEAD
-=======
     'django-extra-views==0.2.5'
->>>>>>> cce2d39a
 ]
 if int(os.getenv('DISABLE_INSTALL_REQUIRES', '0')):
     install_requires = None
@@ -157,12 +154,8 @@
     dependency_links=[
         'https://github.com/philipn/olwidget/tarball/custom_base_layers_fixed#egg=django-olwidget-0.46-custom1',
         'https://github.com/mivanov/django-honeypot/tarball/master#egg=django-honeypot-0.3.0-custom',
-<<<<<<< HEAD
-        'https://github.com/mivanov/django-eav/tarball/master#egg=django-eav-0.9.5',
-=======
         'https://github.com/mivanov/django-eav/tarball/unique_enum_values#egg=django-eav-0.9.5',
         'https://github.com/mivanov/django-extra-views/tarball/master#egg=django-extra-views-0.2.5',
->>>>>>> cce2d39a
     ],
     entry_points={
         'console_scripts': ['localwiki-manage=sapling.manage:main'],
